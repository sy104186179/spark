--- conflicted
+++ resolved
@@ -128,20 +128,9 @@
     updateTokensTask()
   }
 
-<<<<<<< HEAD
-  private def safeCreateProvider(
-      createFn: => HadoopDelegationTokenProvider): Option[HadoopDelegationTokenProvider] = {
-    try {
-      Some(createFn)
-    } catch {
-      case t: Throwable =>
-        logDebug("Failed to load built in provider.", t)
-        None
-=======
   def stop(): Unit = {
     if (renewalExecutor != null) {
       renewalExecutor.shutdownNow()
->>>>>>> 0ea8db9f
     }
   }
 
@@ -251,18 +240,6 @@
    *
    * @return Credentials containing the new tokens.
    */
-<<<<<<< HEAD
-  def obtainDelegationTokens(
-      hadoopConf: Configuration,
-      creds: Credentials): Long = {
-    delegationTokenProviders.values.flatMap { provider =>
-      if (provider.delegationTokensRequired(sparkConf, hadoopConf)) {
-        provider.obtainDelegationTokens(hadoopConf, sparkConf, creds)
-      } else {
-        logDebug(s"Service ${provider.serviceName} does not require a token." +
-          " Check your configuration to see if security is disabled or not.")
-        None
-=======
   private def obtainTokensAndScheduleRenewal(ugi: UserGroupInformation): Credentials = {
     ugi.doAs(new PrivilegedExceptionAction[Credentials]() {
       override def run(): Credentials = {
@@ -275,7 +252,6 @@
         val delay = (ratio * (nextRenewal - now)).toLong
         scheduleRenewal(delay)
         creds
->>>>>>> 0ea8db9f
       }
     })
   }
