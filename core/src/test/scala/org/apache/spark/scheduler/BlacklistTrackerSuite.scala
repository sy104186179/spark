--- conflicted
+++ resolved
@@ -450,13 +450,8 @@
       assert(excMsg === s"${config.MAX_TASK_ATTEMPTS_PER_NODE.key} " +
         s"( = ${maxNodeAttempts}) was >= ${config.TASK_MAX_FAILURES.key} " +
         s"( = ${maxTaskFailures} ).  Though blacklisting is enabled, with this configuration, " +
-<<<<<<< HEAD
-        "Spark will not be robust to one bad node.  Decrease " +
-        s"${config.MAX_TASK_ATTEMPTS_PER_NODE.key}, increase ${config.MAX_TASK_FAILURES.key}, " +
-=======
         s"Spark will not be robust to one bad node.  Decrease " +
         s"${config.MAX_TASK_ATTEMPTS_PER_NODE.key}, increase ${config.TASK_MAX_FAILURES.key}, " +
->>>>>>> 0ea8db9f
         s"or disable blacklisting with ${config.BLACKLIST_ENABLED.key}")
     }
 
