--- conflicted
+++ resolved
@@ -26,39 +26,6 @@
 import org.apache.spark.internal.config.Kryo._
 import org.apache.spark.serializer.KryoTest._
 
-<<<<<<< HEAD
-class KryoBenchmark extends SparkFunSuite {
-  val benchmark = new Benchmark("Benchmark Kryo Unsafe vs safe Serialization", 1024 * 1024 * 15, 10)
-
-  ignore("Benchmark Kryo Unsafe vs safe Serialization") {
-    Seq (true, false).foreach (runBenchmark)
-    benchmark.run()
-
-    // scalastyle:off
-    /*
-      Benchmark Kryo Unsafe vs safe Serialization: Best/Avg Time(ms)    Rate(M/s)   Per Row(ns)   Relative
-      ------------------------------------------------------------------------------------------------
-      basicTypes: Int with unsafe:true               151 /  170        104.2           9.6       1.0X
-      basicTypes: Long with unsafe:true              175 /  191         89.8          11.1       0.9X
-      basicTypes: Float with unsafe:true             177 /  184         88.8          11.3       0.9X
-      basicTypes: Double with unsafe:true            193 /  216         81.4          12.3       0.8X
-      Array: Int with unsafe:true                    513 /  587         30.7          32.6       0.3X
-      Array: Long with unsafe:true                  1211 / 1358         13.0          77.0       0.1X
-      Array: Float with unsafe:true                  890 /  964         17.7          56.6       0.2X
-      Array: Double with unsafe:true                1335 / 1428         11.8          84.9       0.1X
-      Map of string->Double  with unsafe:true        931 /  988         16.9          59.2       0.2X
-      basicTypes: Int with unsafe:false              197 /  217         79.9          12.5       0.8X
-      basicTypes: Long with unsafe:false             219 /  240         71.8          13.9       0.7X
-      basicTypes: Float with unsafe:false            208 /  217         75.7          13.2       0.7X
-      basicTypes: Double with unsafe:false           208 /  225         75.6          13.2       0.7X
-      Array: Int with unsafe:false                  2559 / 2681          6.1         162.7       0.1X
-      Array: Long with unsafe:false                 3425 / 3516          4.6         217.8       0.0X
-      Array: Float with unsafe:false                2025 / 2134          7.8         128.7       0.1X
-      Array: Double with unsafe:false               2241 / 2358          7.0         142.5       0.1X
-      Map of string->Double  with unsafe:false      1044 / 1085         15.1          66.4       0.1X
-    */
-    // scalastyle:on
-=======
 /**
  * Benchmark for Kryo Unsafe vs safe Serialization.
  * To run this benchmark:
@@ -81,7 +48,6 @@
       Seq(true, false).foreach(useUnsafe => run(useUnsafe, benchmark))
       benchmark.run()
     }
->>>>>>> 0ea8db9f
   }
 
   private def run(useUnsafe: Boolean, benchmark: Benchmark): Unit = {
