--- conflicted
+++ resolved
@@ -117,26 +117,12 @@
     sparkHomeDir = Paths.get(sparkDirProp)
     require(sparkHomeDir.toFile.isDirectory,
       s"No directory found for spark home specified at $sparkHomeDir.")
-<<<<<<< HEAD
-    val imageTag = getTestImageTag
-    val imageRepo = getTestImageRepo
-    image = s"$imageRepo/spark:$imageTag"
-    pyImage = s"$imageRepo/spark-py:$imageTag"
-    rImage = s"$imageRepo/spark-r:$imageTag"
-
-    val sparkDistroExamplesJarFile: File = sparkHomeDir.resolve(Paths.get("examples", "jars"))
-      .toFile
-      .listFiles(new PatternFilenameFilter(Pattern.compile("^spark-examples_.*\\.jar$")))(0)
-    containerLocalSparkDistroExamplesJar = "local:///opt/spark/examples/jars/" +
-      s"${sparkDistroExamplesJarFile.getName}"
-=======
     image = testImageRef(sys.props.getOrElse(CONFIG_KEY_IMAGE_JVM, "spark"))
     pyImage = testImageRef(sys.props.getOrElse(CONFIG_KEY_IMAGE_PYTHON, "spark-py"))
     rImage = testImageRef(sys.props.getOrElse(CONFIG_KEY_IMAGE_R, "spark-r"))
 
     containerLocalSparkDistroExamplesJar =
       s"local:///opt/spark/examples/jars/${Utils.getExamplesJarName()}"
->>>>>>> 0ea8db9f
     testBackend = IntegrationTestBackendFactory.getTestBackend
     testBackend.initialize()
     kubernetesTestComponents = new KubernetesTestComponents(testBackend.getKubernetesClient)
