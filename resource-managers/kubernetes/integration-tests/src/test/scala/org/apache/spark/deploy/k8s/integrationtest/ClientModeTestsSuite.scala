--- conflicted
+++ resolved
@@ -67,13 +67,8 @@
             .withName("spark-example")
             .withImage(image)
             .withImagePullPolicy("IfNotPresent")
-<<<<<<< HEAD
-            .withCommand("/opt/spark/bin/run-example")
-            .addToArgs("--master", "k8s://https://kubernetes.default.svc")
-=======
             .addToArgs("/opt/spark/bin/run-example")
             .addToArgs("--master", s"k8s://https://kubernetes.default.svc")
->>>>>>> 0ea8db9f
             .addToArgs("--deploy-mode", "client")
             .addToArgs("--conf", s"spark.kubernetes.container.image=$image")
             .addToArgs(
@@ -88,7 +83,7 @@
             .addToArgs("--conf", "spark.executor.cores=1")
             .addToArgs("--conf", "spark.executor.instances=1")
             .addToArgs("--conf",
-              "spark.driver.host=" +
+              s"spark.driver.host=" +
                 s"${driverService.getMetadata.getName}.${kubernetesTestComponents.namespace}.svc")
             .addToArgs("--conf", s"spark.driver.port=$driverPort")
             .addToArgs("--conf", s"spark.driver.blockManager.port=$blockManagerPort")
