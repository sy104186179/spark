--- conflicted
+++ resolved
@@ -139,45 +139,6 @@
         case (_, PodPending(_)) => true
         case _ => false
       }
-<<<<<<< HEAD
-      val currentTotalExpectedExecutors = totalExpectedExecutors.get
-      logDebug(s"Currently have $currentRunningExecutors running executors and" +
-        s" $currentPendingExecutors pending executors. $newlyCreatedExecutors executors" +
-        " have been requested but are pending appearance in the cluster.")
-      if (newlyCreatedExecutors.isEmpty
-        && currentPendingExecutors == 0
-        && currentRunningExecutors < currentTotalExpectedExecutors) {
-        val numExecutorsToAllocate = math.min(
-          currentTotalExpectedExecutors - currentRunningExecutors, podAllocationSize)
-        logInfo(s"Going to request $numExecutorsToAllocate executors from Kubernetes.")
-        for ( _ <- 0 until numExecutorsToAllocate) {
-          val newExecutorId = EXECUTOR_ID_COUNTER.incrementAndGet()
-          val executorConf = KubernetesConf.createExecutorConf(
-            conf,
-            newExecutorId.toString,
-            applicationId,
-            driverPod)
-          val executorPod = executorBuilder.buildFromFeatures(executorConf)
-          val podWithAttachedContainer = new PodBuilder(executorPod.pod)
-            .editOrNewSpec()
-            .addToContainers(executorPod.container)
-            .endSpec()
-            .build()
-          kubernetesClient.pods().create(podWithAttachedContainer)
-          newlyCreatedExecutors(newExecutorId) = clock.getTimeMillis()
-          logDebug(s"Requested executor with id $newExecutorId from Kubernetes.")
-        }
-      } else if (currentRunningExecutors >= currentTotalExpectedExecutors) {
-        // TODO handle edge cases if we end up with more running executors than expected.
-        logDebug("Current number of running executors is equal to the number of requested" +
-          " executors. Not scaling up further.")
-      } else if (newlyCreatedExecutors.nonEmpty || currentPendingExecutors != 0) {
-        logDebug(s"Still waiting for ${newlyCreatedExecutors.size + currentPendingExecutors}" +
-          " executors to begin running before requesting for more executors. # of executors in" +
-          s" pending status in the cluster: $currentPendingExecutors. # of executors that we have" +
-          " created but we have not observed as being present in the cluster yet:" +
-          s" ${newlyCreatedExecutors.size}.")
-=======
       .map { case (id, _) => id }
 
     if (snapshots.nonEmpty) {
@@ -266,7 +227,6 @@
       val outstanding = knownPendingCount + newlyCreatedExecutors.size
       if (outstanding > 0) {
         logDebug(s"Still waiting for $outstanding executors before requesting more.")
->>>>>>> 0ea8db9f
       }
     }
   }
