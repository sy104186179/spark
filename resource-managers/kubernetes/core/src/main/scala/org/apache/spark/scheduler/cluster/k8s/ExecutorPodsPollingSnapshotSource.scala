--- conflicted
+++ resolved
@@ -53,13 +53,8 @@
   }
 
   private class PollRunnable(applicationId: String) extends Runnable {
-<<<<<<< HEAD
-    override def run(): Unit = {
-      logDebug("Resynchronizing full executor pod state from Kubernetes.")
-=======
     override def run(): Unit = Utils.tryLogNonFatalError {
       logDebug(s"Resynchronizing full executor pod state from Kubernetes.")
->>>>>>> 0ea8db9f
       snapshotsStore.replaceSnapshot(kubernetesClient
         .pods()
         .withLabel(SPARK_APP_ID_LABEL, applicationId)
