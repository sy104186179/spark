--- conflicted
+++ resolved
@@ -21,21 +21,13 @@
 import java.util.concurrent.ConcurrentHashMap
 
 import org.apache.hive.service.cli._
-<<<<<<< HEAD
-import org.apache.hive.service.cli.operation.{ExecuteStatementOperation, MetadataOperation, Operation, OperationManager}
-=======
-import org.apache.hive.service.cli.operation.{ExecuteStatementOperation, GetSchemasOperation, Operation, OperationManager}
->>>>>>> 29a7d2da
+import org.apache.hive.service.cli.operation.{ExecuteStatementOperation, GetSchemasOperation, MetadataOperation, Operation, OperationManager}
 import org.apache.hive.service.cli.session.HiveSession
 
 import org.apache.spark.internal.Logging
 import org.apache.spark.sql.SQLContext
 import org.apache.spark.sql.hive.HiveUtils
-<<<<<<< HEAD
-import org.apache.spark.sql.hive.thriftserver.{ReflectionUtils, SparkExecuteStatementOperation, SparkGetTablesOperation}
-=======
-import org.apache.spark.sql.hive.thriftserver.{ReflectionUtils, SparkExecuteStatementOperation, SparkGetSchemasOperation}
->>>>>>> 29a7d2da
+import org.apache.spark.sql.hive.thriftserver.{ReflectionUtils, SparkExecuteStatementOperation, SparkGetSchemasOperation, SparkGetTablesOperation}
 import org.apache.spark.sql.internal.SQLConf
 
 /**
@@ -71,7 +63,19 @@
     operation
   }
 
-<<<<<<< HEAD
+  override def newGetSchemasOperation(
+      parentSession: HiveSession,
+      catalogName: String,
+      schemaName: String): GetSchemasOperation = synchronized {
+    val sqlContext = sessionToContexts.get(parentSession.getSessionHandle)
+    require(sqlContext != null, s"Session handle: ${parentSession.getSessionHandle} has not been" +
+      " initialized or had already closed.")
+    val operation = new SparkGetSchemasOperation(sqlContext, parentSession, catalogName, schemaName)
+    handleToOperation.put(operation.getHandle, operation)
+    logDebug(s"Created GetSchemasOperation with session=$parentSession.")
+    operation
+  }
+
   override def newGetTablesOperation(
       parentSession: HiveSession,
       catalogName: String,
@@ -85,18 +89,6 @@
       catalogName, schemaName, tableName, tableTypes)
     handleToOperation.put(operation.getHandle, operation)
     logDebug(s"Created GetTablesOperation with session=$parentSession.")
-=======
-  override def newGetSchemasOperation(
-      parentSession: HiveSession,
-      catalogName: String,
-      schemaName: String): GetSchemasOperation = synchronized {
-    val sqlContext = sessionToContexts.get(parentSession.getSessionHandle)
-    require(sqlContext != null, s"Session handle: ${parentSession.getSessionHandle} has not been" +
-      " initialized or had already closed.")
-    val operation = new SparkGetSchemasOperation(sqlContext, parentSession, catalogName, schemaName)
-    handleToOperation.put(operation.getHandle, operation)
-    logDebug(s"Created GetSchemasOperation with session=$parentSession.")
->>>>>>> 29a7d2da
     operation
   }
 
