--- conflicted
+++ resolved
@@ -423,30 +423,6 @@
 
 
 -- !query 51
-<<<<<<< HEAD
-select width_bucket(5.35, 0.024, 10.06, 5)
--- !query 51 schema
-struct<widthbucket(CAST(5.35 AS DOUBLE), CAST(0.024 AS DOUBLE), CAST(10.06 AS DOUBLE), CAST(5 AS BIGINT)):bigint>
--- !query 51 output
-3
-
-
--- !query 52
-select width_bucket(5.35, 0.024, 10.06, -5)
--- !query 52 schema
-struct<>
--- !query 52 output
-org.apache.spark.sql.AnalysisException
-The num of bucket must be greater than 0, but got -5;
-
-
--- !query 53
-select width_bucket(null, 0.024, 10.06, 5)
--- !query 53 schema
-struct<widthbucket(CAST(NULL AS DOUBLE), CAST(0.024 AS DOUBLE), CAST(10.06 AS DOUBLE), CAST(5 AS BIGINT)):bigint>
--- !query 53 output
-NULL
-=======
 select BIT_LENGTH('abc')
 -- !query 51 schema
 struct<bitlength(abc):int>
@@ -467,5 +443,4 @@
 -- !query 53 schema
 struct<octetlength(abc):int>
 -- !query 53 output
-3
->>>>>>> 7a3e5dc2
+3