/*
 * Licensed to the Apache Software Foundation (ASF) under one or more
 * contributor license agreements.  See the NOTICE file distributed with
 * this work for additional information regarding copyright ownership.
 * The ASF licenses this file to You under the Apache License, Version 2.0
 * (the "License"); you may not use this file except in compliance with
 * the License.  You may obtain a copy of the License at
 *
 *    http://www.apache.org/licenses/LICENSE-2.0
 *
 * Unless required by applicable law or agreed to in writing, software
 * distributed under the License is distributed on an "AS IS" BASIS,
 * WITHOUT WARRANTIES OR CONDITIONS OF ANY KIND, either express or implied.
 * See the License for the specific language governing permissions and
 * limitations under the License.
 */

package org.apache.spark.sql

import java.sql.{Date, Timestamp}
import java.text.SimpleDateFormat
import java.time.Instant
import java.util.Locale
import java.util.concurrent.TimeUnit

import org.apache.spark.sql.catalyst.util.DateTimeUtils
import org.apache.spark.sql.functions._
import org.apache.spark.sql.internal.SQLConf
import org.apache.spark.sql.test.SharedSQLContext
import org.apache.spark.unsafe.types.CalendarInterval

class DateFunctionsSuite extends QueryTest with SharedSQLContext {
  import testImplicits._

  test("function current_date") {
    val df1 = Seq((1, 2), (3, 1)).toDF("a", "b")
    val d0 = DateTimeUtils.millisToDays(System.currentTimeMillis())
    val d1 = DateTimeUtils.fromJavaDate(df1.select(current_date()).collect().head.getDate(0))
    val d2 = DateTimeUtils.fromJavaDate(
      sql("""SELECT CURRENT_DATE()""").collect().head.getDate(0))
    val d3 = DateTimeUtils.millisToDays(System.currentTimeMillis())
    assert(d0 <= d1 && d1 <= d2 && d2 <= d3 && d3 - d0 <= 1)
  }

  test("function current_timestamp and now") {
    val df1 = Seq((1, 2), (3, 1)).toDF("a", "b")
    checkAnswer(df1.select(countDistinct(current_timestamp())), Row(1))

    // Execution in one query should return the same value
    checkAnswer(sql("""SELECT CURRENT_TIMESTAMP() = CURRENT_TIMESTAMP()"""), Row(true))

    // Current timestamp should return the current timestamp ...
    val before = System.currentTimeMillis
    val got = sql("SELECT CURRENT_TIMESTAMP()").collect().head.getTimestamp(0).getTime
    val after = System.currentTimeMillis
    assert(got >= before && got <= after)

    // Now alias
    checkAnswer(sql("""SELECT CURRENT_TIMESTAMP() = NOW()"""), Row(true))
  }

  val sdf = new SimpleDateFormat("yyyy-MM-dd HH:mm:ss", Locale.US)
  val sdfDate = new SimpleDateFormat("yyyy-MM-dd", Locale.US)
  val d = new Date(sdf.parse("2015-04-08 13:10:15").getTime)
  val ts = new Timestamp(sdf.parse("2013-04-08 13:10:15").getTime)

  test("timestamp comparison with date strings") {
    val df = Seq(
      (1, Timestamp.valueOf("2015-01-01 00:00:00")),
      (2, Timestamp.valueOf("2014-01-01 00:00:00"))).toDF("i", "t")

    checkAnswer(
      df.select("t").filter($"t" <= "2014-06-01"),
      Row(Timestamp.valueOf("2014-01-01 00:00:00")) :: Nil)


    checkAnswer(
      df.select("t").filter($"t" >= "2014-06-01"),
      Row(Timestamp.valueOf("2015-01-01 00:00:00")) :: Nil)
  }

  test("date comparison with date strings") {
    val df = Seq(
      (1, Date.valueOf("2015-01-01")),
      (2, Date.valueOf("2014-01-01"))).toDF("i", "t")

    checkAnswer(
      df.select("t").filter($"t" <= "2014-06-01"),
      Row(Date.valueOf("2014-01-01")) :: Nil)


    checkAnswer(
      df.select("t").filter($"t" >= "2015"),
      Row(Date.valueOf("2015-01-01")) :: Nil)
  }

  test("date format") {
    val df = Seq((d, sdf.format(d), ts)).toDF("a", "b", "c")

    checkAnswer(
      df.select(date_format($"a", "y"), date_format($"b", "y"), date_format($"c", "y")),
      Row("2015", "2015", "2013"))

    checkAnswer(
      df.selectExpr("date_format(a, 'y')", "date_format(b, 'y')", "date_format(c, 'y')"),
      Row("2015", "2015", "2013"))
  }

  test("year") {
    val df = Seq((d, sdfDate.format(d), ts)).toDF("a", "b", "c")

    checkAnswer(
      df.select(year($"a"), year($"b"), year($"c")),
      Row(2015, 2015, 2013))

    checkAnswer(
      df.selectExpr("year(a)", "year(b)", "year(c)"),
      Row(2015, 2015, 2013))
  }

  test("quarter") {
    val ts = new Timestamp(sdf.parse("2013-11-08 13:10:15").getTime)

    val df = Seq((d, sdfDate.format(d), ts)).toDF("a", "b", "c")

    checkAnswer(
      df.select(quarter($"a"), quarter($"b"), quarter($"c")),
      Row(2, 2, 4))

    checkAnswer(
      df.selectExpr("quarter(a)", "quarter(b)", "quarter(c)"),
      Row(2, 2, 4))
  }

  test("month") {
    val df = Seq((d, sdfDate.format(d), ts)).toDF("a", "b", "c")

    checkAnswer(
      df.select(month($"a"), month($"b"), month($"c")),
      Row(4, 4, 4))

    checkAnswer(
      df.selectExpr("month(a)", "month(b)", "month(c)"),
      Row(4, 4, 4))
  }

  test("dayofmonth") {
    val df = Seq((d, sdfDate.format(d), ts)).toDF("a", "b", "c")

    checkAnswer(
      df.select(dayofmonth($"a"), dayofmonth($"b"), dayofmonth($"c")),
      Row(8, 8, 8))

    checkAnswer(
      df.selectExpr("day(a)", "day(b)", "dayofmonth(c)"),
      Row(8, 8, 8))
  }

  test("dayofyear") {
    val df = Seq((d, sdfDate.format(d), ts)).toDF("a", "b", "c")

    checkAnswer(
      df.select(dayofyear($"a"), dayofyear($"b"), dayofyear($"c")),
      Row(98, 98, 98))

    checkAnswer(
      df.selectExpr("dayofyear(a)", "dayofyear(b)", "dayofyear(c)"),
      Row(98, 98, 98))
  }

  test("hour") {
    val df = Seq((d, sdf.format(d), ts)).toDF("a", "b", "c")

    checkAnswer(
      df.select(hour($"a"), hour($"b"), hour($"c")),
      Row(0, 13, 13))

    checkAnswer(
      df.selectExpr("hour(a)", "hour(b)", "hour(c)"),
      Row(0, 13, 13))
  }

  test("minute") {
    val df = Seq((d, sdf.format(d), ts)).toDF("a", "b", "c")

    checkAnswer(
      df.select(minute($"a"), minute($"b"), minute($"c")),
      Row(0, 10, 10))

    checkAnswer(
      df.selectExpr("minute(a)", "minute(b)", "minute(c)"),
      Row(0, 10, 10))
  }

  test("second") {
    val df = Seq((d, sdf.format(d), ts)).toDF("a", "b", "c")

    checkAnswer(
      df.select(second($"a"), second($"b"), second($"c")),
      Row(0, 15, 15))

    checkAnswer(
      df.selectExpr("second(a)", "second(b)", "second(c)"),
      Row(0, 15, 15))
  }

  test("weekofyear") {
    val df = Seq((d, sdfDate.format(d), ts)).toDF("a", "b", "c")

    checkAnswer(
      df.select(weekofyear($"a"), weekofyear($"b"), weekofyear($"c")),
      Row(15, 15, 15))

    checkAnswer(
      df.selectExpr("weekofyear(a)", "weekofyear(b)", "weekofyear(c)"),
      Row(15, 15, 15))
  }

  test("function date_add") {
    val st1 = "2015-06-01 12:34:56"
    val st2 = "2015-06-02 12:34:56"
    val t1 = Timestamp.valueOf(st1)
    val t2 = Timestamp.valueOf(st2)
    val s1 = "2015-06-01"
    val s2 = "2015-06-02"
    val d1 = Date.valueOf(s1)
    val d2 = Date.valueOf(s2)
    val df = Seq((t1, d1, s1, st1), (t2, d2, s2, st2)).toDF("t", "d", "s", "ss")
    checkAnswer(
      df.select(date_add(col("d"), 1)),
      Seq(Row(Date.valueOf("2015-06-02")), Row(Date.valueOf("2015-06-03"))))
    checkAnswer(
      df.select(date_add(col("t"), 3)),
      Seq(Row(Date.valueOf("2015-06-04")), Row(Date.valueOf("2015-06-05"))))
    checkAnswer(
      df.select(date_add(col("s"), 5)),
      Seq(Row(Date.valueOf("2015-06-06")), Row(Date.valueOf("2015-06-07"))))
    checkAnswer(
      df.select(date_add(col("ss"), 7)),
      Seq(Row(Date.valueOf("2015-06-08")), Row(Date.valueOf("2015-06-09"))))

    checkAnswer(df.selectExpr("DATE_ADD(null, 1)"), Seq(Row(null), Row(null)))
    checkAnswer(
      df.selectExpr("""DATE_ADD(d, 1)"""),
      Seq(Row(Date.valueOf("2015-06-02")), Row(Date.valueOf("2015-06-03"))))
  }

  test("function date_sub") {
    val st1 = "2015-06-01 12:34:56"
    val st2 = "2015-06-02 12:34:56"
    val t1 = Timestamp.valueOf(st1)
    val t2 = Timestamp.valueOf(st2)
    val s1 = "2015-06-01"
    val s2 = "2015-06-02"
    val d1 = Date.valueOf(s1)
    val d2 = Date.valueOf(s2)
    val df = Seq((t1, d1, s1, st1), (t2, d2, s2, st2)).toDF("t", "d", "s", "ss")
    checkAnswer(
      df.select(date_sub(col("d"), 1)),
      Seq(Row(Date.valueOf("2015-05-31")), Row(Date.valueOf("2015-06-01"))))
    checkAnswer(
      df.select(date_sub(col("t"), 1)),
      Seq(Row(Date.valueOf("2015-05-31")), Row(Date.valueOf("2015-06-01"))))
    checkAnswer(
      df.select(date_sub(col("s"), 1)),
      Seq(Row(Date.valueOf("2015-05-31")), Row(Date.valueOf("2015-06-01"))))
    checkAnswer(
      df.select(date_sub(col("ss"), 1)),
      Seq(Row(Date.valueOf("2015-05-31")), Row(Date.valueOf("2015-06-01"))))
    checkAnswer(
      df.select(date_sub(lit(null), 1)).limit(1), Row(null))

    checkAnswer(df.selectExpr("""DATE_SUB(d, null)"""), Seq(Row(null), Row(null)))
    checkAnswer(
      df.selectExpr("""DATE_SUB(d, 1)"""),
      Seq(Row(Date.valueOf("2015-05-31")), Row(Date.valueOf("2015-06-01"))))
  }

  test("time_add") {
    val t1 = Timestamp.valueOf("2015-07-31 23:59:59")
    val t2 = Timestamp.valueOf("2015-12-31 00:00:00")
    val d1 = Date.valueOf("2015-07-31")
    val d2 = Date.valueOf("2015-12-31")
    val i = new CalendarInterval(2, 2000000L)
    val df = Seq((1, t1, d1), (3, t2, d2)).toDF("n", "t", "d")
    checkAnswer(
      df.selectExpr(s"d + $i"),
      Seq(Row(Date.valueOf("2015-09-30")), Row(Date.valueOf("2016-02-29"))))
    checkAnswer(
      df.selectExpr(s"t + $i"),
      Seq(Row(Timestamp.valueOf("2015-10-01 00:00:01")),
        Row(Timestamp.valueOf("2016-02-29 00:00:02"))))
  }

  test("time_sub") {
    val t1 = Timestamp.valueOf("2015-10-01 00:00:01")
    val t2 = Timestamp.valueOf("2016-02-29 00:00:02")
    val d1 = Date.valueOf("2015-09-30")
    val d2 = Date.valueOf("2016-02-29")
    val i = new CalendarInterval(2, 2000000L)
    val df = Seq((1, t1, d1), (3, t2, d2)).toDF("n", "t", "d")
    checkAnswer(
      df.selectExpr(s"d - $i"),
      Seq(Row(Date.valueOf("2015-07-29")), Row(Date.valueOf("2015-12-28"))))
    checkAnswer(
      df.selectExpr(s"t - $i"),
      Seq(Row(Timestamp.valueOf("2015-07-31 23:59:59")),
        Row(Timestamp.valueOf("2015-12-29 00:00:00"))))
  }

  test("function add_months") {
    val d1 = Date.valueOf("2015-08-31")
    val d2 = Date.valueOf("2015-02-28")
    val df = Seq((1, d1), (2, d2)).toDF("n", "d")
    checkAnswer(
      df.select(add_months(col("d"), 1)),
      Seq(Row(Date.valueOf("2015-09-30")), Row(Date.valueOf("2015-03-28"))))
    checkAnswer(
      df.selectExpr("add_months(d, -1)"),
      Seq(Row(Date.valueOf("2015-07-31")), Row(Date.valueOf("2015-01-28"))))
  }

  test("function months_between") {
    val d1 = Date.valueOf("2015-07-31")
    val d2 = Date.valueOf("2015-02-16")
    val t1 = Timestamp.valueOf("2014-09-30 23:30:00")
    val t2 = Timestamp.valueOf("2015-09-16 12:00:00")
    val s1 = "2014-09-15 11:30:00"
    val s2 = "2015-10-01 00:00:00"
    val df = Seq((t1, d1, s1), (t2, d2, s2)).toDF("t", "d", "s")
    checkAnswer(df.select(months_between(col("t"), col("d"))), Seq(Row(-10.0), Row(7.0)))
    checkAnswer(df.selectExpr("months_between(t, s)"), Seq(Row(0.5), Row(-0.5)))
    checkAnswer(df.selectExpr("months_between(t, s, true)"), Seq(Row(0.5), Row(-0.5)))
    Seq(true, false).foreach { roundOff =>
      checkAnswer(df.select(months_between(col("t"), col("d"), roundOff)),
        Seq(Row(-10.0), Row(7.0)))
      checkAnswer(df.withColumn("r", lit(false)).selectExpr("months_between(t, s, r)"),
        Seq(Row(0.5), Row(-0.5)))
    }
  }

  test("function last_day") {
    val df1 = Seq((1, "2015-07-23"), (2, "2015-07-24")).toDF("i", "d")
    val df2 = Seq((1, "2015-07-23 00:11:22"), (2, "2015-07-24 11:22:33")).toDF("i", "t")
    checkAnswer(
      df1.select(last_day(col("d"))),
      Seq(Row(Date.valueOf("2015-07-31")), Row(Date.valueOf("2015-07-31"))))
    checkAnswer(
      df2.select(last_day(col("t"))),
      Seq(Row(Date.valueOf("2015-07-31")), Row(Date.valueOf("2015-07-31"))))
  }

  test("function next_day") {
    val df1 = Seq(("mon", "2015-07-23"), ("tuesday", "2015-07-20")).toDF("dow", "d")
    val df2 = Seq(("th", "2015-07-23 00:11:22"), ("xx", "2015-07-24 11:22:33")).toDF("dow", "t")
    checkAnswer(
      df1.select(next_day(col("d"), "MONDAY")),
      Seq(Row(Date.valueOf("2015-07-27")), Row(Date.valueOf("2015-07-27"))))
    checkAnswer(
      df2.select(next_day(col("t"), "th")),
      Seq(Row(Date.valueOf("2015-07-30")), Row(Date.valueOf("2015-07-30"))))
  }

  test("function to_date") {
    val d1 = Date.valueOf("2015-07-22")
    val d2 = Date.valueOf("2015-07-01")
    val d3 = Date.valueOf("2014-12-31")
    val t1 = Timestamp.valueOf("2015-07-22 10:00:00")
    val t2 = Timestamp.valueOf("2014-12-31 23:59:59")
    val t3 = Timestamp.valueOf("2014-12-31 23:59:59")
    val s1 = "2015-07-22 10:00:00"
    val s2 = "2014-12-31"
    val s3 = "2014-31-12"
    val df = Seq((d1, t1, s1), (d2, t2, s2), (d3, t3, s3)).toDF("d", "t", "s")

    checkAnswer(
      df.select(to_date(col("t"))),
      Seq(Row(Date.valueOf("2015-07-22")), Row(Date.valueOf("2014-12-31")),
        Row(Date.valueOf("2014-12-31"))))
    checkAnswer(
      df.select(to_date(col("d"))),
      Seq(Row(Date.valueOf("2015-07-22")), Row(Date.valueOf("2015-07-01")),
        Row(Date.valueOf("2014-12-31"))))
    checkAnswer(
      df.select(to_date(col("s"))),
      Seq(Row(Date.valueOf("2015-07-22")), Row(Date.valueOf("2014-12-31")), Row(null)))

    checkAnswer(
      df.selectExpr("to_date(t)"),
      Seq(Row(Date.valueOf("2015-07-22")), Row(Date.valueOf("2014-12-31")),
        Row(Date.valueOf("2014-12-31"))))
    checkAnswer(
      df.selectExpr("to_date(d)"),
      Seq(Row(Date.valueOf("2015-07-22")), Row(Date.valueOf("2015-07-01")),
        Row(Date.valueOf("2014-12-31"))))
    checkAnswer(
      df.selectExpr("to_date(s)"),
      Seq(Row(Date.valueOf("2015-07-22")), Row(Date.valueOf("2014-12-31")), Row(null)))

    // now with format
    checkAnswer(
      df.select(to_date(col("t"), "yyyy-MM-dd")),
      Seq(Row(Date.valueOf("2015-07-22")), Row(Date.valueOf("2014-12-31")),
        Row(Date.valueOf("2014-12-31"))))
    checkAnswer(
      df.select(to_date(col("d"), "yyyy-MM-dd")),
      Seq(Row(Date.valueOf("2015-07-22")), Row(Date.valueOf("2015-07-01")),
        Row(Date.valueOf("2014-12-31"))))
    checkAnswer(
      df.select(to_date(col("s"), "yyyy-MM-dd")),
      Seq(Row(null), Row(Date.valueOf("2014-12-31")), Row(null)))

    // now switch format
    checkAnswer(
      df.select(to_date(col("s"), "yyyy-dd-MM")),
      Seq(Row(null), Row(null), Row(Date.valueOf("2014-12-31"))))

    // invalid format
    checkAnswer(
      df.select(to_date(col("s"), "yyyy-hh-MM")),
      Seq(Row(null), Row(null), Row(null)))
    checkAnswer(
      df.select(to_date(col("s"), "yyyy-dd-aa")),
      Seq(Row(null), Row(null), Row(null)))

    // february
    val x1 = "2016-02-29"
    val x2 = "2017-02-29"
    val df1 = Seq(x1, x2).toDF("x")
    checkAnswer(
      df1.select(to_date(col("x"))), Row(Date.valueOf("2016-02-29")) :: Row(null) :: Nil)
  }

  test("function trunc") {
    val df = Seq(
      (1, Timestamp.valueOf("2015-07-22 10:00:00")),
      (2, Timestamp.valueOf("2014-12-31 00:00:00"))).toDF("i", "t")

    checkAnswer(
      df.select(trunc(col("t"), "YY")),
      Seq(Row(Date.valueOf("2015-01-01")), Row(Date.valueOf("2014-01-01"))))

    checkAnswer(
      df.selectExpr("trunc(t, 'Month')"),
      Seq(Row(Date.valueOf("2015-07-01")), Row(Date.valueOf("2014-12-01"))))

    checkAnswer(
      df.selectExpr("trunc(t, 'decade')"),
      Seq(Row(Date.valueOf("2010-01-01")), Row(Date.valueOf("2010-01-01"))))
  }

  test("function date_trunc") {
    val df = Seq(
      (1, Timestamp.valueOf("2015-07-22 10:01:40.123456")),
      (2, Timestamp.valueOf("2014-12-31 05:29:06.123456"))).toDF("i", "t")

    checkAnswer(
      df.select(date_trunc("YY", col("t"))),
      Seq(Row(Timestamp.valueOf("2015-01-01 00:00:00")),
        Row(Timestamp.valueOf("2014-01-01 00:00:00"))))

    checkAnswer(
      df.selectExpr("date_trunc('MONTH', t)"),
      Seq(Row(Timestamp.valueOf("2015-07-01 00:00:00")),
        Row(Timestamp.valueOf("2014-12-01 00:00:00"))))

    checkAnswer(
      df.selectExpr("date_trunc('DAY', t)"),
      Seq(Row(Timestamp.valueOf("2015-07-22 00:00:00")),
        Row(Timestamp.valueOf("2014-12-31 00:00:00"))))

    checkAnswer(
      df.selectExpr("date_trunc('HOUR', t)"),
      Seq(Row(Timestamp.valueOf("2015-07-22 10:00:00")),
        Row(Timestamp.valueOf("2014-12-31 05:00:00"))))

    checkAnswer(
      df.selectExpr("date_trunc('MINUTE', t)"),
      Seq(Row(Timestamp.valueOf("2015-07-22 10:01:00")),
        Row(Timestamp.valueOf("2014-12-31 05:29:00"))))

    checkAnswer(
      df.selectExpr("date_trunc('SECOND', t)"),
      Seq(Row(Timestamp.valueOf("2015-07-22 10:01:40")),
        Row(Timestamp.valueOf("2014-12-31 05:29:06"))))

    checkAnswer(
      df.selectExpr("date_trunc('WEEK', t)"),
      Seq(Row(Timestamp.valueOf("2015-07-20 00:00:00")),
        Row(Timestamp.valueOf("2014-12-29 00:00:00"))))

    checkAnswer(
      df.selectExpr("date_trunc('QUARTER', t)"),
      Seq(Row(Timestamp.valueOf("2015-07-01 00:00:00")),
        Row(Timestamp.valueOf("2014-10-01 00:00:00"))))

    checkAnswer(
      df.selectExpr("date_trunc('MILLISECOND', t)"),
      Seq(Row(Timestamp.valueOf("2015-07-22 10:01:40.123")),
        Row(Timestamp.valueOf("2014-12-31 05:29:06.123"))))

    checkAnswer(
      df.selectExpr("date_trunc('DECADE', t)"),
      Seq(Row(Timestamp.valueOf("2010-01-01 00:00:00")),
        Row(Timestamp.valueOf("2010-01-01 00:00:00"))))

    Seq("century", "millennium").foreach { level =>
      checkAnswer(
        df.selectExpr(s"date_trunc('$level', t)"),
        Seq(Row(Timestamp.valueOf("2001-01-01 00:00:00")),
          Row(Timestamp.valueOf("2001-01-01 00:00:00"))))
    }
  }

  test("from_unixtime") {
    val sdf1 = new SimpleDateFormat("yyyy-MM-dd HH:mm:ss", Locale.US)
    val fmt2 = "yyyy-MM-dd HH:mm:ss.SSS"
    val sdf2 = new SimpleDateFormat(fmt2, Locale.US)
    val fmt3 = "yy-MM-dd HH-mm-ss"
    val sdf3 = new SimpleDateFormat(fmt3, Locale.US)
    val df = Seq((1000, "yyyy-MM-dd HH:mm:ss.SSS"), (-1000, "yy-MM-dd HH-mm-ss")).toDF("a", "b")
    checkAnswer(
      df.select(from_unixtime(col("a"))),
      Seq(Row(sdf1.format(new Timestamp(1000000))), Row(sdf1.format(new Timestamp(-1000000)))))
    checkAnswer(
      df.select(from_unixtime(col("a"), fmt2)),
      Seq(Row(sdf2.format(new Timestamp(1000000))), Row(sdf2.format(new Timestamp(-1000000)))))
    checkAnswer(
      df.select(from_unixtime(col("a"), fmt3)),
      Seq(Row(sdf3.format(new Timestamp(1000000))), Row(sdf3.format(new Timestamp(-1000000)))))
    checkAnswer(
      df.selectExpr("from_unixtime(a)"),
      Seq(Row(sdf1.format(new Timestamp(1000000))), Row(sdf1.format(new Timestamp(-1000000)))))
    checkAnswer(
      df.selectExpr(s"from_unixtime(a, '$fmt2')"),
      Seq(Row(sdf2.format(new Timestamp(1000000))), Row(sdf2.format(new Timestamp(-1000000)))))
    checkAnswer(
      df.selectExpr(s"from_unixtime(a, '$fmt3')"),
      Seq(Row(sdf3.format(new Timestamp(1000000))), Row(sdf3.format(new Timestamp(-1000000)))))
  }

  private def secs(millis: Long): Long = TimeUnit.MILLISECONDS.toSeconds(millis)

  test("unix_timestamp") {
    val date1 = Date.valueOf("2015-07-24")
    val date2 = Date.valueOf("2015-07-25")
    val ts1 = Timestamp.valueOf("2015-07-24 10:00:00.3")
    val ts2 = Timestamp.valueOf("2015-07-25 02:02:02.2")
    val s1 = "2015/07/24 10:00:00.5"
    val s2 = "2015/07/25 02:02:02.6"
    val ss1 = "2015-07-24 10:00:00"
    val ss2 = "2015-07-25 02:02:02"
    val fmt = "yyyy/MM/dd HH:mm:ss.S"
    val df = Seq((date1, ts1, s1, ss1), (date2, ts2, s2, ss2)).toDF("d", "ts", "s", "ss")
    checkAnswer(df.select(unix_timestamp(col("ts"))), Seq(
      Row(secs(ts1.getTime)), Row(secs(ts2.getTime))))
    checkAnswer(df.select(unix_timestamp(col("ss"))), Seq(
      Row(secs(ts1.getTime)), Row(secs(ts2.getTime))))
    checkAnswer(df.select(unix_timestamp(col("d"), fmt)), Seq(
      Row(secs(date1.getTime)), Row(secs(date2.getTime))))
    checkAnswer(df.select(unix_timestamp(col("s"), fmt)), Seq(
      Row(secs(ts1.getTime)), Row(secs(ts2.getTime))))
    checkAnswer(df.selectExpr("unix_timestamp(ts)"), Seq(
      Row(secs(ts1.getTime)), Row(secs(ts2.getTime))))
    checkAnswer(df.selectExpr("unix_timestamp(ss)"), Seq(
      Row(secs(ts1.getTime)), Row(secs(ts2.getTime))))
    checkAnswer(df.selectExpr(s"unix_timestamp(d, '$fmt')"), Seq(
      Row(secs(date1.getTime)), Row(secs(date2.getTime))))
    checkAnswer(df.selectExpr(s"unix_timestamp(s, '$fmt')"), Seq(
      Row(secs(ts1.getTime)), Row(secs(ts2.getTime))))

    val x1 = "2015-07-24 10:00:00"
    val x2 = "2015-25-07 02:02:02"
    val x3 = "2015-07-24 25:02:02"
    val x4 = "2015-24-07 26:02:02"
    val ts3 = Timestamp.valueOf("2015-07-24 02:25:02")
    val ts4 = Timestamp.valueOf("2015-07-24 00:10:00")

    val df1 = Seq(x1, x2, x3, x4).toDF("x")
    checkAnswer(df1.select(unix_timestamp(col("x"))), Seq(
      Row(secs(ts1.getTime)), Row(null), Row(null), Row(null)))
    checkAnswer(df1.selectExpr("unix_timestamp(x)"), Seq(
      Row(secs(ts1.getTime)), Row(null), Row(null), Row(null)))
    checkAnswer(df1.select(unix_timestamp(col("x"), "yyyy-dd-MM HH:mm:ss")), Seq(
<<<<<<< HEAD
      Row(null), Row(ts2.getTime / 1000L), Row(null), Row(null)))
    checkAnswer(df1.selectExpr("unix_timestamp(x, 'yyyy-MM-dd mm:HH:ss')"), Seq(
      Row(ts4.getTime / 1000L), Row(null), Row(ts3.getTime / 1000L), Row(null)))
=======
      Row(null), Row(secs(ts2.getTime)), Row(null), Row(null)))
    checkAnswer(df1.selectExpr(s"unix_timestamp(x, 'yyyy-MM-dd mm:HH:ss')"), Seq(
      Row(secs(ts4.getTime)), Row(null), Row(secs(ts3.getTime)), Row(null)))
>>>>>>> 0ea8db9f

    // invalid format
    checkAnswer(df1.selectExpr("unix_timestamp(x, 'yyyy-MM-dd aa:HH:ss')"), Seq(
      Row(null), Row(null), Row(null), Row(null)))

    // february
    val y1 = "2016-02-29"
    val y2 = "2017-02-29"
    val ts5 = Timestamp.valueOf("2016-02-29 00:00:00")
    val df2 = Seq(y1, y2).toDF("y")
    checkAnswer(df2.select(unix_timestamp(col("y"), "yyyy-MM-dd")), Seq(
      Row(secs(ts5.getTime)), Row(null)))

    val now = sql("select unix_timestamp()").collect().head.getLong(0)
    checkAnswer(
      sql(s"select cast ($now as timestamp)"),
      Row(new java.util.Date(TimeUnit.SECONDS.toMillis(now))))
  }

  test("to_unix_timestamp") {
    val date1 = Date.valueOf("2015-07-24")
    val date2 = Date.valueOf("2015-07-25")
    val ts1 = Timestamp.valueOf("2015-07-24 10:00:00.3")
    val ts2 = Timestamp.valueOf("2015-07-25 02:02:02.2")
    val s1 = "2015/07/24 10:00:00.5"
    val s2 = "2015/07/25 02:02:02.6"
    val ss1 = "2015-07-24 10:00:00"
    val ss2 = "2015-07-25 02:02:02"
    val fmt = "yyyy/MM/dd HH:mm:ss.S"
    val df = Seq((date1, ts1, s1, ss1), (date2, ts2, s2, ss2)).toDF("d", "ts", "s", "ss")
    checkAnswer(df.selectExpr("to_unix_timestamp(ts)"), Seq(
      Row(secs(ts1.getTime)), Row(secs(ts2.getTime))))
    checkAnswer(df.selectExpr("to_unix_timestamp(ss)"), Seq(
      Row(secs(ts1.getTime)), Row(secs(ts2.getTime))))
    checkAnswer(df.selectExpr(s"to_unix_timestamp(d, '$fmt')"), Seq(
      Row(secs(date1.getTime)), Row(secs(date2.getTime))))
    checkAnswer(df.selectExpr(s"to_unix_timestamp(s, '$fmt')"), Seq(
      Row(secs(ts1.getTime)), Row(secs(ts2.getTime))))

    val x1 = "2015-07-24 10:00:00"
    val x2 = "2015-25-07 02:02:02"
    val x3 = "2015-07-24 25:02:02"
    val x4 = "2015-24-07 26:02:02"
    val ts3 = Timestamp.valueOf("2015-07-24 02:25:02")
    val ts4 = Timestamp.valueOf("2015-07-24 00:10:00")

    val df1 = Seq(x1, x2, x3, x4).toDF("x")
    checkAnswer(df1.selectExpr("to_unix_timestamp(x)"), Seq(
<<<<<<< HEAD
      Row(ts1.getTime / 1000L), Row(null), Row(null), Row(null)))
    checkAnswer(df1.selectExpr("to_unix_timestamp(x, 'yyyy-MM-dd mm:HH:ss')"), Seq(
      Row(ts4.getTime / 1000L), Row(null), Row(ts3.getTime / 1000L), Row(null)))
=======
      Row(secs(ts1.getTime)), Row(null), Row(null), Row(null)))
    checkAnswer(df1.selectExpr(s"to_unix_timestamp(x, 'yyyy-MM-dd mm:HH:ss')"), Seq(
      Row(secs(ts4.getTime)), Row(null), Row(secs(ts3.getTime)), Row(null)))
>>>>>>> 0ea8db9f

    // february
    val y1 = "2016-02-29"
    val y2 = "2017-02-29"
    val ts5 = Timestamp.valueOf("2016-02-29 00:00:00")
    val df2 = Seq(y1, y2).toDF("y")
    checkAnswer(df2.select(unix_timestamp(col("y"), "yyyy-MM-dd")), Seq(
      Row(secs(ts5.getTime)), Row(null)))

    // invalid format
    checkAnswer(df1.selectExpr("to_unix_timestamp(x, 'yyyy-MM-dd bb:HH:ss')"), Seq(
      Row(null), Row(null), Row(null), Row(null)))
  }


  test("to_timestamp") {
    val date1 = Date.valueOf("2015-07-24")
    val date2 = Date.valueOf("2015-07-25")
    val ts_date1 = Timestamp.valueOf("2015-07-24 00:00:00")
    val ts_date2 = Timestamp.valueOf("2015-07-25 00:00:00")
    val ts1 = Timestamp.valueOf("2015-07-24 10:00:00")
    val ts2 = Timestamp.valueOf("2015-07-25 02:02:02")
    val s1 = "2015/07/24 10:00:00.5"
    val s2 = "2015/07/25 02:02:02.6"
    val ts1m = Timestamp.valueOf("2015-07-24 10:00:00.5")
    val ts2m = Timestamp.valueOf("2015-07-25 02:02:02.6")
    val ss1 = "2015-07-24 10:00:00"
    val ss2 = "2015-07-25 02:02:02"
    val fmt = "yyyy/MM/dd HH:mm:ss.S"
    val df = Seq((date1, ts1, s1, ss1), (date2, ts2, s2, ss2)).toDF("d", "ts", "s", "ss")

    checkAnswer(df.select(to_timestamp(col("ss"))),
      df.select(unix_timestamp(col("ss")).cast("timestamp")))
    checkAnswer(df.select(to_timestamp(col("ss"))), Seq(
      Row(ts1), Row(ts2)))
    checkAnswer(df.select(to_timestamp(col("s"), fmt)), Seq(
      Row(ts1m), Row(ts2m)))
    checkAnswer(df.select(to_timestamp(col("ts"), fmt)), Seq(
      Row(ts1), Row(ts2)))
    checkAnswer(df.select(to_timestamp(col("d"), "yyyy-MM-dd")), Seq(
      Row(ts_date1), Row(ts_date2)))
  }

  test("datediff") {
    val df = Seq(
      (Date.valueOf("2015-07-24"), Timestamp.valueOf("2015-07-24 01:00:00"),
        "2015-07-23", "2015-07-23 03:00:00"),
      (Date.valueOf("2015-07-25"), Timestamp.valueOf("2015-07-25 02:00:00"),
        "2015-07-24", "2015-07-24 04:00:00")
    ).toDF("a", "b", "c", "d")
    checkAnswer(df.select(datediff(col("a"), col("b"))), Seq(Row(0), Row(0)))
    checkAnswer(df.select(datediff(col("a"), col("c"))), Seq(Row(1), Row(1)))
    checkAnswer(df.select(datediff(col("d"), col("b"))), Seq(Row(-1), Row(-1)))
    checkAnswer(df.selectExpr("datediff(a, d)"), Seq(Row(1), Row(1)))
  }

  test("from_utc_timestamp with literal zone") {
    val df = Seq(
      (Timestamp.valueOf("2015-07-24 00:00:00"), "2015-07-24 00:00:00"),
      (Timestamp.valueOf("2015-07-25 00:00:00"), "2015-07-25 00:00:00")
    ).toDF("a", "b")
    withSQLConf(SQLConf.UTC_TIMESTAMP_FUNC_ENABLED.key -> "true") {
      checkAnswer(
        df.select(from_utc_timestamp(col("a"), "PST")),
        Seq(
          Row(Timestamp.valueOf("2015-07-23 17:00:00")),
          Row(Timestamp.valueOf("2015-07-24 17:00:00"))))
      checkAnswer(
        df.select(from_utc_timestamp(col("b"), "PST")),
        Seq(
          Row(Timestamp.valueOf("2015-07-23 17:00:00")),
          Row(Timestamp.valueOf("2015-07-24 17:00:00"))))
    }
    val msg = intercept[AnalysisException] {
      df.select(from_utc_timestamp(col("a"), "PST")).collect()
    }.getMessage
    assert(msg.contains(SQLConf.UTC_TIMESTAMP_FUNC_ENABLED.key))
  }

  test("from_utc_timestamp with column zone") {
    withSQLConf(SQLConf.UTC_TIMESTAMP_FUNC_ENABLED.key -> "true") {
      val df = Seq(
        (Timestamp.valueOf("2015-07-24 00:00:00"), "2015-07-24 00:00:00", "CET"),
        (Timestamp.valueOf("2015-07-25 00:00:00"), "2015-07-25 00:00:00", "PST")
      ).toDF("a", "b", "c")
      checkAnswer(
        df.select(from_utc_timestamp(col("a"), col("c"))),
        Seq(
          Row(Timestamp.valueOf("2015-07-24 02:00:00")),
          Row(Timestamp.valueOf("2015-07-24 17:00:00"))))
      checkAnswer(
        df.select(from_utc_timestamp(col("b"), col("c"))),
        Seq(
          Row(Timestamp.valueOf("2015-07-24 02:00:00")),
          Row(Timestamp.valueOf("2015-07-24 17:00:00"))))
    }
  }

  test("to_utc_timestamp with literal zone") {
    val df = Seq(
      (Timestamp.valueOf("2015-07-24 00:00:00"), "2015-07-24 00:00:00"),
      (Timestamp.valueOf("2015-07-25 00:00:00"), "2015-07-25 00:00:00")
    ).toDF("a", "b")
    withSQLConf(SQLConf.UTC_TIMESTAMP_FUNC_ENABLED.key -> "true") {
      checkAnswer(
        df.select(to_utc_timestamp(col("a"), "PST")),
        Seq(
          Row(Timestamp.valueOf("2015-07-24 07:00:00")),
          Row(Timestamp.valueOf("2015-07-25 07:00:00"))))
      checkAnswer(
        df.select(to_utc_timestamp(col("b"), "PST")),
        Seq(
          Row(Timestamp.valueOf("2015-07-24 07:00:00")),
          Row(Timestamp.valueOf("2015-07-25 07:00:00"))))
    }
    val msg = intercept[AnalysisException] {
      df.select(to_utc_timestamp(col("a"), "PST")).collect()
    }.getMessage
    assert(msg.contains(SQLConf.UTC_TIMESTAMP_FUNC_ENABLED.key))
  }

  test("to_utc_timestamp with column zone") {
    withSQLConf(SQLConf.UTC_TIMESTAMP_FUNC_ENABLED.key -> "true") {
      val df = Seq(
        (Timestamp.valueOf("2015-07-24 00:00:00"), "2015-07-24 00:00:00", "PST"),
        (Timestamp.valueOf("2015-07-25 00:00:00"), "2015-07-25 00:00:00", "CET")
      ).toDF("a", "b", "c")
      checkAnswer(
        df.select(to_utc_timestamp(col("a"), col("c"))),
        Seq(
          Row(Timestamp.valueOf("2015-07-24 07:00:00")),
          Row(Timestamp.valueOf("2015-07-24 22:00:00"))))
      checkAnswer(
        df.select(to_utc_timestamp(col("b"), col("c"))),
        Seq(
          Row(Timestamp.valueOf("2015-07-24 07:00:00")),
          Row(Timestamp.valueOf("2015-07-24 22:00:00"))))
    }
  }


  test("to_timestamp with microseconds precision") {
    withSQLConf(SQLConf.DATETIME_JAVA8API_ENABLED.key -> "true") {
      val timestamp = "1970-01-01T00:00:00.123456Z"
      val df = Seq(timestamp).toDF("t")
      checkAnswer(df.select(to_timestamp($"t", "yyyy-MM-dd'T'HH:mm:ss.SSSSSSX")),
        Seq(Row(Instant.parse(timestamp))))
    }
  }
}<|MERGE_RESOLUTION|>--- conflicted
+++ resolved
@@ -582,18 +582,12 @@
     checkAnswer(df1.selectExpr("unix_timestamp(x)"), Seq(
       Row(secs(ts1.getTime)), Row(null), Row(null), Row(null)))
     checkAnswer(df1.select(unix_timestamp(col("x"), "yyyy-dd-MM HH:mm:ss")), Seq(
-<<<<<<< HEAD
-      Row(null), Row(ts2.getTime / 1000L), Row(null), Row(null)))
-    checkAnswer(df1.selectExpr("unix_timestamp(x, 'yyyy-MM-dd mm:HH:ss')"), Seq(
-      Row(ts4.getTime / 1000L), Row(null), Row(ts3.getTime / 1000L), Row(null)))
-=======
       Row(null), Row(secs(ts2.getTime)), Row(null), Row(null)))
     checkAnswer(df1.selectExpr(s"unix_timestamp(x, 'yyyy-MM-dd mm:HH:ss')"), Seq(
       Row(secs(ts4.getTime)), Row(null), Row(secs(ts3.getTime)), Row(null)))
->>>>>>> 0ea8db9f
 
     // invalid format
-    checkAnswer(df1.selectExpr("unix_timestamp(x, 'yyyy-MM-dd aa:HH:ss')"), Seq(
+    checkAnswer(df1.selectExpr(s"unix_timestamp(x, 'yyyy-MM-dd aa:HH:ss')"), Seq(
       Row(null), Row(null), Row(null), Row(null)))
 
     // february
@@ -639,15 +633,9 @@
 
     val df1 = Seq(x1, x2, x3, x4).toDF("x")
     checkAnswer(df1.selectExpr("to_unix_timestamp(x)"), Seq(
-<<<<<<< HEAD
-      Row(ts1.getTime / 1000L), Row(null), Row(null), Row(null)))
-    checkAnswer(df1.selectExpr("to_unix_timestamp(x, 'yyyy-MM-dd mm:HH:ss')"), Seq(
-      Row(ts4.getTime / 1000L), Row(null), Row(ts3.getTime / 1000L), Row(null)))
-=======
       Row(secs(ts1.getTime)), Row(null), Row(null), Row(null)))
     checkAnswer(df1.selectExpr(s"to_unix_timestamp(x, 'yyyy-MM-dd mm:HH:ss')"), Seq(
       Row(secs(ts4.getTime)), Row(null), Row(secs(ts3.getTime)), Row(null)))
->>>>>>> 0ea8db9f
 
     // february
     val y1 = "2016-02-29"
@@ -658,7 +646,7 @@
       Row(secs(ts5.getTime)), Row(null)))
 
     // invalid format
-    checkAnswer(df1.selectExpr("to_unix_timestamp(x, 'yyyy-MM-dd bb:HH:ss')"), Seq(
+    checkAnswer(df1.selectExpr(s"to_unix_timestamp(x, 'yyyy-MM-dd bb:HH:ss')"), Seq(
       Row(null), Row(null), Row(null), Row(null)))
   }
 
