--- conflicted
+++ resolved
@@ -2721,7 +2721,13 @@
     }
   }
 
-<<<<<<< HEAD
+  test("set command rejects SparkConf entries") {
+    val ex = intercept[AnalysisException] {
+      sql(s"SET ${config.CPUS_PER_TASK.key} = 4")
+    }
+    assert(ex.getMessage.contains("Spark config"))
+  }
+
   test("create table support default value") {
     val defaultColumn = "c"
 
@@ -2869,12 +2875,5 @@
       sql("INSERT OVERWRITE TABLE tab1 (id) values(456)")
       checkAnswer(sql("SELECT c FROM tab1"), Seq(Row("spark")))
     }
-=======
-  test("set command rejects SparkConf entries") {
-    val ex = intercept[AnalysisException] {
-      sql(s"SET ${config.CPUS_PER_TASK.key} = 4")
-    }
-    assert(ex.getMessage.contains("Spark config"))
->>>>>>> 9cfc3ee6
   }
 }