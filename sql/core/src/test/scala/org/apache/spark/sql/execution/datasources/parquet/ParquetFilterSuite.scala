--- conflicted
+++ resolved
@@ -55,12 +55,9 @@
  */
 class ParquetFilterSuite extends QueryTest with ParquetTest with SharedSQLContext {
 
-<<<<<<< HEAD
-  private lazy val parquetFilters = new ParquetFilters()
-=======
   private lazy val parquetFilters =
-    new ParquetFilters(conf.parquetFilterPushDownDate, conf.parquetFilterPushDownStringStartWith)
->>>>>>> 772060d0
+    new ParquetFilters(conf.parquetFilterPushDownDate, conf.parquetFilterPushDownStringStartWith,
+      conf.parquetFilterPushDownInFilterThreshold)
 
   override def beforeEach(): Unit = {
     super.beforeEach()
@@ -691,7 +688,60 @@
     }
   }
 
-<<<<<<< HEAD
+  test("filter pushdown - StringStartsWith") {
+    withParquetDataFrame((1 to 4).map(i => Tuple1(i + "str" + i))) { implicit df =>
+      checkFilterPredicate(
+        '_1.startsWith("").asInstanceOf[Predicate],
+        classOf[UserDefinedByInstance[_, _]],
+        Seq("1str1", "2str2", "3str3", "4str4").map(Row(_)))
+
+      Seq("2", "2s", "2st", "2str", "2str2").foreach { prefix =>
+        checkFilterPredicate(
+          '_1.startsWith(prefix).asInstanceOf[Predicate],
+          classOf[UserDefinedByInstance[_, _]],
+          "2str2")
+      }
+
+      Seq("2S", "null", "2str22").foreach { prefix =>
+        checkFilterPredicate(
+          '_1.startsWith(prefix).asInstanceOf[Predicate],
+          classOf[UserDefinedByInstance[_, _]],
+          Seq.empty[Row])
+      }
+
+      checkFilterPredicate(
+        !'_1.startsWith("").asInstanceOf[Predicate],
+        classOf[UserDefinedByInstance[_, _]],
+        Seq().map(Row(_)))
+
+      Seq("2", "2s", "2st", "2str", "2str2").foreach { prefix =>
+        checkFilterPredicate(
+          !'_1.startsWith(prefix).asInstanceOf[Predicate],
+          classOf[UserDefinedByInstance[_, _]],
+          Seq("1str1", "3str3", "4str4").map(Row(_)))
+      }
+
+      Seq("2S", "null", "2str22").foreach { prefix =>
+        checkFilterPredicate(
+          !'_1.startsWith(prefix).asInstanceOf[Predicate],
+          classOf[UserDefinedByInstance[_, _]],
+          Seq("1str1", "2str2", "3str3", "4str4").map(Row(_)))
+      }
+
+      assertResult(None) {
+        parquetFilters.createFilter(
+          df.schema,
+          sources.StringStartsWith("_1", null))
+      }
+    }
+
+    import testImplicits._
+    // Test canDrop() has taken effect
+    testStringStartsWith(spark.range(1024).map(_.toString).toDF(), "value like 'a%'")
+    // Test inverseCanDrop() has taken effect
+    testStringStartsWith(spark.range(1024).map(c => "100").toDF(), "value not like '10%'")
+  }
+
   test("SPARK-17091: Convert IN predicate to Parquet filter push-down") {
     val schema = StructType(Seq(
       StructField("a", IntegerType, nullable = false)
@@ -753,60 +803,6 @@
         }
       }
     }
-=======
-  test("filter pushdown - StringStartsWith") {
-    withParquetDataFrame((1 to 4).map(i => Tuple1(i + "str" + i))) { implicit df =>
-      checkFilterPredicate(
-        '_1.startsWith("").asInstanceOf[Predicate],
-        classOf[UserDefinedByInstance[_, _]],
-        Seq("1str1", "2str2", "3str3", "4str4").map(Row(_)))
-
-      Seq("2", "2s", "2st", "2str", "2str2").foreach { prefix =>
-        checkFilterPredicate(
-          '_1.startsWith(prefix).asInstanceOf[Predicate],
-          classOf[UserDefinedByInstance[_, _]],
-          "2str2")
-      }
-
-      Seq("2S", "null", "2str22").foreach { prefix =>
-        checkFilterPredicate(
-          '_1.startsWith(prefix).asInstanceOf[Predicate],
-          classOf[UserDefinedByInstance[_, _]],
-          Seq.empty[Row])
-      }
-
-      checkFilterPredicate(
-        !'_1.startsWith("").asInstanceOf[Predicate],
-        classOf[UserDefinedByInstance[_, _]],
-        Seq().map(Row(_)))
-
-      Seq("2", "2s", "2st", "2str", "2str2").foreach { prefix =>
-        checkFilterPredicate(
-          !'_1.startsWith(prefix).asInstanceOf[Predicate],
-          classOf[UserDefinedByInstance[_, _]],
-          Seq("1str1", "3str3", "4str4").map(Row(_)))
-      }
-
-      Seq("2S", "null", "2str22").foreach { prefix =>
-        checkFilterPredicate(
-          !'_1.startsWith(prefix).asInstanceOf[Predicate],
-          classOf[UserDefinedByInstance[_, _]],
-          Seq("1str1", "2str2", "3str3", "4str4").map(Row(_)))
-      }
-
-      assertResult(None) {
-        parquetFilters.createFilter(
-          df.schema,
-          sources.StringStartsWith("_1", null))
-      }
-    }
-
-    import testImplicits._
-    // Test canDrop() has taken effect
-    testStringStartsWith(spark.range(1024).map(_.toString).toDF(), "value like 'a%'")
-    // Test inverseCanDrop() has taken effect
-    testStringStartsWith(spark.range(1024).map(c => "100").toDF(), "value not like '10%'")
->>>>>>> 772060d0
   }
 }
 
