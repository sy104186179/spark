/*
 * Licensed to the Apache Software Foundation (ASF) under one or more
 * contributor license agreements.  See the NOTICE file distributed with
 * this work for additional information regarding copyright ownership.
 * The ASF licenses this file to You under the Apache License, Version 2.0
 * (the "License"); you may not use this file except in compliance with
 * the License.  You may obtain a copy of the License at
 *
 *    http://www.apache.org/licenses/LICENSE-2.0
 *
 * Unless required by applicable law or agreed to in writing, software
 * distributed under the License is distributed on an "AS IS" BASIS,
 * WITHOUT WARRANTIES OR CONDITIONS OF ANY KIND, either express or implied.
 * See the License for the specific language governing permissions and
 * limitations under the License.
 */

package org.apache.spark.sql.execution.exchange

import java.util.UUID
import java.util.concurrent._

import scala.concurrent.{ExecutionContext, Promise}
import scala.concurrent.duration.NANOSECONDS
import scala.util.control.NonFatal

import org.apache.spark.{broadcast, SparkException}
import org.apache.spark.launcher.SparkLauncher
import org.apache.spark.rdd.RDD
import org.apache.spark.sql.catalyst.InternalRow
import org.apache.spark.sql.catalyst.expressions.UnsafeRow
import org.apache.spark.sql.catalyst.plans.physical.{BroadcastMode, BroadcastPartitioning, Partitioning}
import org.apache.spark.sql.execution.{SparkPlan, SQLExecution}
import org.apache.spark.sql.execution.joins.HashedRelation
import org.apache.spark.sql.execution.metric.SQLMetrics
import org.apache.spark.sql.internal.{SQLConf, StaticSQLConf}
import org.apache.spark.util.{SparkFatalException, ThreadUtils}

/**
 * A [[BroadcastExchangeExec]] collects, transforms and finally broadcasts the result of
 * a transformed SparkPlan.
 */
case class BroadcastExchangeExec(
    mode: BroadcastMode,
    child: SparkPlan) extends Exchange {

  private[sql] val runId: UUID = UUID.randomUUID

  override lazy val metrics = Map(
    "dataSize" -> SQLMetrics.createSizeMetric(sparkContext, "data size"),
    "collectTime" -> SQLMetrics.createTimingMetric(sparkContext, "time to collect"),
    "buildTime" -> SQLMetrics.createTimingMetric(sparkContext, "time to build"),
    "broadcastTime" -> SQLMetrics.createTimingMetric(sparkContext, "time to broadcast"))

  override def outputPartitioning: Partitioning = BroadcastPartitioning(mode)

  override def doCanonicalize(): SparkPlan = {
    BroadcastExchangeExec(mode.canonicalized, child.canonicalized)
  }

  @transient
  private lazy val promise = Promise[broadcast.Broadcast[Any]]()

  /**
   * For registering callbacks on `relationFuture`.
   * Note that calling this field will not start the execution of broadcast job.
   */
  @transient
  lazy val completionFuture: scala.concurrent.Future[broadcast.Broadcast[Any]] = promise.future

  @transient
  private val timeout: Long = SQLConf.get.broadcastTimeout

  @transient
  private[sql] lazy val relationFuture: Future[broadcast.Broadcast[Any]] = {
    // relationFuture is used in "doExecute". Therefore we can get the execution id correctly here.
    val executionId = sparkContext.getLocalProperty(SQLExecution.EXECUTION_ID_KEY)
    val task = new Callable[broadcast.Broadcast[Any]]() {
      override def call(): broadcast.Broadcast[Any] = {
        // This will run in another thread. Set the execution id so that we can connect these jobs
        // with the correct execution.
        SQLExecution.withExecutionId(sqlContext.sparkSession, executionId) {
          try {
            // Setup a job group here so later it may get cancelled by groupId if necessary.
            sparkContext.setJobGroup(runId.toString, s"broadcast exchange (runId $runId)",
              interruptOnCancel = true)
            val beforeCollect = System.nanoTime()
            // Use executeCollect/executeCollectIterator to avoid conversion to Scala types
            val (numRows, input) = child.executeCollectIterator()
            if (numRows >= 512000000) {
              throw new SparkException(
                s"Cannot broadcast the table with 512 million or more rows: $numRows rows")
            }

            val beforeBuild = System.nanoTime()
            longMetric("collectTime") += NANOSECONDS.toMillis(beforeBuild - beforeCollect)

            // Construct the relation.
            val relation = mode.transform(input, Some(numRows))

            val dataSize = relation match {
              case map: HashedRelation =>
                map.estimatedSize
              case arr: Array[InternalRow] =>
                arr.map(_.asInstanceOf[UnsafeRow].getSizeInBytes.toLong).sum
              case _ =>
                throw new SparkException("[BUG] BroadcastMode.transform returned unexpected " +
                  s"type: ${relation.getClass.getName}")
            }

            longMetric("dataSize") += dataSize
            if (dataSize >= (8L << 30)) {
              throw new SparkException(
                s"Cannot broadcast the table that is larger than 8GB: ${dataSize >> 30} GB")
            }

            val beforeBroadcast = System.nanoTime()
            longMetric("buildTime") += NANOSECONDS.toMillis(beforeBroadcast - beforeBuild)

            // Broadcast the relation
            val broadcasted = sparkContext.broadcast(relation)
            longMetric("broadcastTime") += NANOSECONDS.toMillis(
              System.nanoTime() - beforeBroadcast)

            SQLMetrics.postDriverMetricUpdates(sparkContext, executionId, metrics.values.toSeq)
            promise.success(broadcasted)
            broadcasted
          } catch {
            // SPARK-24294: To bypass scala bug: https://github.com/scala/bug/issues/9554, we throw
            // SparkFatalException, which is a subclass of Exception. ThreadUtils.awaitResult
            // will catch this exception and re-throw the wrapped fatal throwable.
            case oe: OutOfMemoryError =>
              val ex = new SparkFatalException(
                new OutOfMemoryError("Not enough memory to build and broadcast the table to all " +
                  "worker nodes. As a workaround, you can either disable broadcast by setting " +
                  s"${SQLConf.AUTO_BROADCASTJOIN_THRESHOLD.key} to -1 or increase the spark " +
                  s"driver memory by setting ${SparkLauncher.DRIVER_MEMORY} to a higher value.")
                  .initCause(oe.getCause))
              promise.failure(ex)
              throw ex
            case e if !NonFatal(e) =>
              val ex = new SparkFatalException(e)
              promise.failure(ex)
              throw ex
            case e: Throwable =>
              promise.failure(e)
              throw e
          }
<<<<<<< HEAD

          val beforeBroadcast = System.nanoTime()
          longMetric("buildTime") += (beforeBroadcast - beforeBuild) / 1000000

          // Broadcast the relation
          val broadcasted = sparkContext.broadcast(relation)
          longMetric("broadcastTime") += (System.nanoTime() - beforeBroadcast) / 1000000

          SQLMetrics.postDriverMetricUpdates(sparkContext, executionId, metrics.values.toSeq)
          broadcasted
        } catch {
          // SPARK-24294: To bypass scala bug: https://github.com/scala/bug/issues/9554, we throw
          // SparkFatalException, which is a subclass of Exception. ThreadUtils.awaitResult
          // will catch this exception and re-throw the wrapped fatal throwable.
          case oe: OutOfMemoryError =>
            throw new SparkFatalException(
              new OutOfMemoryError("Not enough memory to build and broadcast the table to " +
              "all worker nodes. As a workaround, you can either disable broadcast by setting " +
              s"${SQLConf.AUTO_BROADCASTJOIN_THRESHOLD.key} to -1 or increase the spark driver " +
              s"memory by setting ${SparkLauncher.DRIVER_MEMORY} to a higher value")
              .initCause(oe.getCause))
          case e if !NonFatal(e) =>
            throw new SparkFatalException(e)
=======
>>>>>>> 0ea8db9f
        }
      }
    }
    BroadcastExchangeExec.executionContext.submit[broadcast.Broadcast[Any]](task)
  }

  override protected def doPrepare(): Unit = {
    // Materialize the future.
    relationFuture
  }

  override protected def doExecute(): RDD[InternalRow] = {
    throw new UnsupportedOperationException(
      "BroadcastExchange does not support the execute() code path.")
  }

  override protected[sql] def doExecuteBroadcast[T](): broadcast.Broadcast[T] = {
    try {
      relationFuture.get(timeout, TimeUnit.SECONDS).asInstanceOf[broadcast.Broadcast[T]]
    } catch {
      case ex: TimeoutException =>
        logError(s"Could not execute broadcast in $timeout secs.", ex)
        if (!relationFuture.isDone) {
          sparkContext.cancelJobGroup(runId.toString)
          relationFuture.cancel(true)
        }
        throw new SparkException(s"Could not execute broadcast in $timeout secs. " +
          s"You can increase the timeout for broadcasts via ${SQLConf.BROADCAST_TIMEOUT.key} or " +
          s"disable broadcast join by setting ${SQLConf.AUTO_BROADCASTJOIN_THRESHOLD.key} to -1",
          ex)
    }
  }
}

object BroadcastExchangeExec {
  private[execution] val executionContext = ExecutionContext.fromExecutorService(
      ThreadUtils.newDaemonCachedThreadPool("broadcast-exchange",
        SQLConf.get.getConf(StaticSQLConf.BROADCAST_EXCHANGE_MAX_THREAD_THRESHOLD)))
}<|MERGE_RESOLUTION|>--- conflicted
+++ resolved
@@ -146,32 +146,6 @@
               promise.failure(e)
               throw e
           }
-<<<<<<< HEAD
-
-          val beforeBroadcast = System.nanoTime()
-          longMetric("buildTime") += (beforeBroadcast - beforeBuild) / 1000000
-
-          // Broadcast the relation
-          val broadcasted = sparkContext.broadcast(relation)
-          longMetric("broadcastTime") += (System.nanoTime() - beforeBroadcast) / 1000000
-
-          SQLMetrics.postDriverMetricUpdates(sparkContext, executionId, metrics.values.toSeq)
-          broadcasted
-        } catch {
-          // SPARK-24294: To bypass scala bug: https://github.com/scala/bug/issues/9554, we throw
-          // SparkFatalException, which is a subclass of Exception. ThreadUtils.awaitResult
-          // will catch this exception and re-throw the wrapped fatal throwable.
-          case oe: OutOfMemoryError =>
-            throw new SparkFatalException(
-              new OutOfMemoryError("Not enough memory to build and broadcast the table to " +
-              "all worker nodes. As a workaround, you can either disable broadcast by setting " +
-              s"${SQLConf.AUTO_BROADCASTJOIN_THRESHOLD.key} to -1 or increase the spark driver " +
-              s"memory by setting ${SparkLauncher.DRIVER_MEMORY} to a higher value")
-              .initCause(oe.getCause))
-          case e if !NonFatal(e) =>
-            throw new SparkFatalException(e)
-=======
->>>>>>> 0ea8db9f
         }
       }
     }
