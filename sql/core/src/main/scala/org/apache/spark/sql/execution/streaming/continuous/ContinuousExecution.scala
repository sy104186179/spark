/*
 * Licensed to the Apache Software Foundation (ASF) under one or more
 * contributor license agreements.  See the NOTICE file distributed with
 * this work for additional information regarding copyright ownership.
 * The ASF licenses this file to You under the Apache License, Version 2.0
 * (the "License"); you may not use this file except in compliance with
 * the License.  You may obtain a copy of the License at
 *
 *    http://www.apache.org/licenses/LICENSE-2.0
 *
 * Unless required by applicable law or agreed to in writing, software
 * distributed under the License is distributed on an "AS IS" BASIS,
 * WITHOUT WARRANTIES OR CONDITIONS OF ANY KIND, either express or implied.
 * See the License for the specific language governing permissions and
 * limitations under the License.
 */

package org.apache.spark.sql.execution.streaming.continuous

import java.util.UUID
import java.util.concurrent.TimeUnit
import java.util.concurrent.atomic.AtomicReference
import java.util.function.UnaryOperator

import scala.collection.mutable.{Map => MutableMap}

import org.apache.spark.SparkEnv
import org.apache.spark.sql.SparkSession
import org.apache.spark.sql.catalyst.expressions.{CurrentDate, CurrentTimestamp}
import org.apache.spark.sql.catalyst.plans.logical.LogicalPlan
import org.apache.spark.sql.execution.SQLExecution
import org.apache.spark.sql.execution.datasources.v2.StreamingDataSourceV2Relation
import org.apache.spark.sql.execution.streaming.{StreamingRelationV2, _}
import org.apache.spark.sql.sources.v2
import org.apache.spark.sql.sources.v2.{SupportsRead, SupportsWrite, TableCapability}
import org.apache.spark.sql.sources.v2.reader.streaming.{ContinuousStream, PartitionOffset}
import org.apache.spark.sql.streaming.{OutputMode, Trigger}
import org.apache.spark.util.Clock

class ContinuousExecution(
    sparkSession: SparkSession,
    name: String,
    checkpointRoot: String,
    analyzedPlan: LogicalPlan,
    sink: SupportsWrite,
    trigger: Trigger,
    triggerClock: Clock,
    outputMode: OutputMode,
    extraOptions: Map[String, String],
    deleteCheckpointOnStop: Boolean)
  extends StreamExecution(
    sparkSession, name, checkpointRoot, analyzedPlan, sink,
    trigger, triggerClock, outputMode, deleteCheckpointOnStop) {

  @volatile protected var sources: Seq[ContinuousStream] = Seq()

  // For use only in test harnesses.
  private[sql] var currentEpochCoordinatorId: String = _

  // Throwable that caused the execution to fail
  private val failure: AtomicReference[Throwable] = new AtomicReference[Throwable](null)

  override val logicalPlan: WriteToContinuousDataSource = {
    val v2ToRelationMap = MutableMap[StreamingRelationV2, StreamingDataSourceV2Relation]()
    var nextSourceId = 0
    import org.apache.spark.sql.execution.datasources.v2.DataSourceV2Implicits._
    val _logicalPlan = analyzedPlan.transform {
      case s @ StreamingRelationV2(ds, sourceName, table: SupportsRead, options, output, _) =>
        if (!table.supports(TableCapability.CONTINUOUS_READ)) {
          throw new UnsupportedOperationException(
            s"Data source $sourceName does not support continuous processing.")
        }

        v2ToRelationMap.getOrElseUpdate(s, {
          val metadataPath = s"$resolvedCheckpointRoot/sources/$nextSourceId"
          nextSourceId += 1
          logInfo(s"Reading table [$table] from DataSourceV2 named '$sourceName' [$ds]")
          // TODO: operator pushdown.
          val scan = table.newScanBuilder(options).build()
          val stream = scan.toContinuousStream(metadataPath)
          StreamingDataSourceV2Relation(output, scan, stream)
        })
    }

    sources = _logicalPlan.collect {
      case r: StreamingDataSourceV2Relation => r.stream.asInstanceOf[ContinuousStream]
    }
    uniqueSources = sources.distinct

    // TODO (SPARK-27484): we should add the writing node before the plan is analyzed.
    WriteToContinuousDataSource(
      createStreamingWrite(sink, extraOptions, _logicalPlan), _logicalPlan)
  }

  private val triggerExecutor = trigger match {
    case ContinuousTrigger(t) => ProcessingTimeExecutor(ProcessingTimeTrigger(t), triggerClock)
    case _ => throw new IllegalStateException(s"Unsupported type of trigger: $trigger")
  }

  override protected def runActivatedStream(sparkSessionForStream: SparkSession): Unit = {
    val stateUpdate = new UnaryOperator[State] {
      override def apply(s: State) = s match {
        // If we ended the query to reconfigure, reset the state to active.
        case RECONFIGURING => ACTIVE
        case _ => s
      }
    }

    do {
      runContinuous(sparkSessionForStream)
    } while (state.updateAndGet(stateUpdate) == ACTIVE)

    stopSources()
  }

  /**
   * Populate the start offsets to start the execution at the current offsets stored in the sink
   * (i.e. avoid reprocessing data that we have already processed). This function must be called
   * before any processing occurs and will populate the following fields:
   *  - currentBatchId
   *  - committedOffsets
   *  The basic structure of this method is as follows:
   *
   *  Identify (from the commit log) the latest epoch that has committed
   *  IF last epoch exists THEN
   *    Get end offsets for the epoch
   *    Set those offsets as the current commit progress
   *    Set the next epoch ID as the last + 1
   *    Return the end offsets of the last epoch as start for the next one
   *    DONE
   *  ELSE
   *    Start a new query log
   *  DONE
   */
  private def getStartOffsets(sparkSessionToRunBatches: SparkSession): OffsetSeq = {
    // Note that this will need a slight modification for exactly once. If ending offsets were
    // reported but not committed for any epochs, we must replay exactly to those offsets.
    // For at least once, we can just ignore those reports and risk duplicates.
    commitLog.getLatest() match {
      case Some((latestEpochId, _)) =>
        updateStatusMessage("Starting new streaming query " +
          s"and getting offsets from latest epoch $latestEpochId")
        val nextOffsets = offsetLog.get(latestEpochId).getOrElse {
          throw new IllegalStateException(
            s"Batch $latestEpochId was committed without end epoch offsets!")
        }
        committedOffsets = nextOffsets.toStreamProgress(sources)
        currentBatchId = latestEpochId + 1

        logDebug(s"Resuming at epoch $currentBatchId with committed offsets $committedOffsets")
        nextOffsets
      case None =>
        // We are starting this stream for the first time. Offsets are all None.
<<<<<<< HEAD
        logInfo("Starting new streaming query.")
=======
        updateStatusMessage("Starting new streaming query")
        logInfo(s"Starting new streaming query.")
>>>>>>> 0ea8db9f
        currentBatchId = 0
        OffsetSeq.fill(sources.map(_ => null): _*)
    }
  }

  /**
   * Do a continuous run.
   * @param sparkSessionForQuery Isolated [[SparkSession]] to run the continuous query with.
   */
  private def runContinuous(sparkSessionForQuery: SparkSession): Unit = {
    val offsets = getStartOffsets(sparkSessionForQuery)

    val withNewSources: LogicalPlan = logicalPlan transform {
      case relation: StreamingDataSourceV2Relation =>
        val loggedOffset = offsets.offsets(0)
        val realOffset = loggedOffset.map(off => relation.stream.deserializeOffset(off.json))
        val startOffset = realOffset.getOrElse(relation.stream.initialOffset)
        relation.copy(startOffset = Some(startOffset))
    }

    withNewSources.transformAllExpressions {
      case (_: CurrentTimestamp | _: CurrentDate) =>
        throw new IllegalStateException(
          "CurrentTimestamp and CurrentDate not yet supported for continuous processing")
    }

    reportTimeTaken("queryPlanning") {
      lastExecution = new IncrementalExecution(
        sparkSessionForQuery,
        withNewSources,
        outputMode,
        checkpointFile("state"),
        id,
        runId,
        currentBatchId,
        offsetSeqMetadata)
      lastExecution.executedPlan // Force the lazy generation of execution plan
    }

    val stream = withNewSources.collect {
      case relation: StreamingDataSourceV2Relation =>
        relation.stream.asInstanceOf[ContinuousStream]
    }.head

    sparkSessionForQuery.sparkContext.setLocalProperty(
      StreamExecution.IS_CONTINUOUS_PROCESSING, true.toString)
    sparkSessionForQuery.sparkContext.setLocalProperty(
      ContinuousExecution.START_EPOCH_KEY, currentBatchId.toString)
    // Add another random ID on top of the run ID, to distinguish epoch coordinators across
    // reconfigurations.
    val epochCoordinatorId = s"$runId--${UUID.randomUUID}"
    currentEpochCoordinatorId = epochCoordinatorId
    sparkSessionForQuery.sparkContext.setLocalProperty(
      ContinuousExecution.EPOCH_COORDINATOR_ID_KEY, epochCoordinatorId)
    sparkSessionForQuery.sparkContext.setLocalProperty(
      ContinuousExecution.EPOCH_INTERVAL_KEY,
      trigger.asInstanceOf[ContinuousTrigger].intervalMs.toString)

    // Use the parent Spark session for the endpoint since it's where this query ID is registered.
    val epochEndpoint = EpochCoordinatorRef.create(
      logicalPlan.write,
      stream,
      this,
      epochCoordinatorId,
      currentBatchId,
      sparkSession,
      SparkEnv.get)
    val epochUpdateThread = new Thread(new Runnable {
      override def run: Unit = {
        try {
          triggerExecutor.execute(() => {
            startTrigger()

            if (stream.needsReconfiguration && state.compareAndSet(ACTIVE, RECONFIGURING)) {
              if (queryExecutionThread.isAlive) {
                queryExecutionThread.interrupt()
              }
              false
            } else if (isActive) {
              currentBatchId = epochEndpoint.askSync[Long](IncrementAndGetEpoch)
              logInfo(s"New epoch $currentBatchId is starting.")
              true
            } else {
              false
            }
          })
        } catch {
          case _: InterruptedException =>
            // Cleanly stop the query.
            return
        }
      }
    }, s"epoch update thread for $prettyIdString")

    try {
      epochUpdateThread.setDaemon(true)
      epochUpdateThread.start()

      updateStatusMessage("Running")
      reportTimeTaken("runContinuous") {
        SQLExecution.withNewExecutionId(sparkSessionForQuery, lastExecution) {
          lastExecution.executedPlan.execute()
        }
      }

      val f = failure.get()
      if (f != null) {
        throw f
      }
    } catch {
      case t: Throwable if StreamExecution.isInterruptionException(t, sparkSession.sparkContext) &&
          state.get() == RECONFIGURING =>
        logInfo(s"Query $id ignoring exception from reconfiguring: $t")
        // interrupted by reconfiguration - swallow exception so we can restart the query
    } finally {
      // The above execution may finish before getting interrupted, for example, a Spark job having
      // 0 partitions will complete immediately. Then the interrupted status will sneak here.
      //
      // To handle this case, we do the two things here:
      //
      // 1. Clean up the resources in `queryExecutionThread.runUninterruptibly`. This may increase
      //    the waiting time of `stop` but should be minor because the operations here are very fast
      //    (just sending an RPC message in the same process and stopping a very simple thread).
      // 2. Clear the interrupted status at the end so that it won't impact the `runContinuous`
      //    call. We may clear the interrupted status set by `stop`, but it doesn't affect the query
      //    termination because `runActivatedStream` will check `state` and exit accordingly.
      queryExecutionThread.runUninterruptibly {
        try {
          epochEndpoint.askSync[Unit](StopContinuousExecutionWrites)
        } finally {
          SparkEnv.get.rpcEnv.stop(epochEndpoint)
          epochUpdateThread.interrupt()
          epochUpdateThread.join()
          // The following line must be the last line because it may fail if SparkContext is stopped
          sparkSession.sparkContext.cancelJobGroup(runId.toString)
        }
      }
      Thread.interrupted()
    }
  }

  /**
   * Report ending partition offsets for the given reader at the given epoch.
   */
  def addOffset(
      epoch: Long,
      stream: ContinuousStream,
      partitionOffsets: Seq[PartitionOffset]): Unit = {
    assert(sources.length == 1, "only one continuous source supported currently")

    val globalOffset = stream.mergeOffsets(partitionOffsets.toArray)
    val oldOffset = synchronized {
      offsetLog.add(epoch, OffsetSeq.fill(globalOffset))
      offsetLog.get(epoch - 1)
    }

    // If offset hasn't changed since last epoch, there's been no new data.
    if (oldOffset.contains(OffsetSeq.fill(globalOffset))) {
      noNewData = true
    }

    awaitProgressLock.lock()
    try {
      awaitProgressLockCondition.signalAll()
    } finally {
      awaitProgressLock.unlock()
    }
  }

  /**
   * Mark the specified epoch as committed. All readers must have reported end offsets for the epoch
   * before this is called.
   */
  def commit(epoch: Long): Unit = {
    updateStatusMessage(s"Committing epoch $epoch")

    assert(sources.length == 1, "only one continuous source supported currently")
    assert(offsetLog.get(epoch).isDefined, s"offset for epoch $epoch not reported before commit")

    synchronized {
      // Record offsets before updating `committedOffsets`
      recordTriggerOffsets(from = committedOffsets, to = availableOffsets)
      if (queryExecutionThread.isAlive) {
        commitLog.add(epoch, CommitMetadata())
        val offset =
          sources(0).deserializeOffset(offsetLog.get(epoch).get.offsets(0).get.json)
        committedOffsets ++= Seq(sources(0) -> offset)
        sources(0).commit(offset.asInstanceOf[v2.reader.streaming.Offset])
      } else {
        return
      }
    }

    // Since currentBatchId increases independently in cp mode, the current committed epoch may
    // be far behind currentBatchId. It is not safe to discard the metadata with thresholdBatchId
    // computed based on currentBatchId. As minLogEntriesToMaintain is used to keep the minimum
    // number of batches that must be retained and made recoverable, so we should keep the
    // specified number of metadata that have been committed.
    if (minLogEntriesToMaintain <= epoch) {
      purge(epoch + 1 - minLogEntriesToMaintain)
    }

    awaitProgressLock.lock()
    try {
      awaitProgressLockCondition.signalAll()
    } finally {
      awaitProgressLock.unlock()
    }
  }

  /**
   * Blocks the current thread until execution has committed at or after the specified epoch.
   */
  private[sql] def awaitEpoch(epoch: Long): Unit = {
    def notDone = {
      val latestCommit = commitLog.getLatest()
      latestCommit match {
        case Some((latestEpoch, _)) =>
          latestEpoch < epoch
        case None => true
      }
    }

    while (notDone) {
      awaitProgressLock.lock()
      try {
        awaitProgressLockCondition.await(100, TimeUnit.MILLISECONDS)
        if (streamDeathCause != null) {
          throw streamDeathCause
        }
      } finally {
        awaitProgressLock.unlock()
      }
    }
  }

  /**
   * Stores error and stops the query execution thread to terminate the query in new thread.
   */
  def stopInNewThread(error: Throwable): Unit = {
    if (failure.compareAndSet(null, error)) {
      logError(s"Query $prettyIdString received exception $error")
      stopInNewThread()
    }
  }

  /**
   * Stops the query execution thread to terminate the query in new thread.
   */
  private def stopInNewThread(): Unit = {
    new Thread("stop-continuous-execution") {
      setDaemon(true)

      override def run(): Unit = {
        try {
          ContinuousExecution.this.stop()
        } catch {
          case e: Throwable =>
            logError(e.getMessage, e)
            throw e
        }
      }
    }.start()
  }

  /**
   * Stops the query execution thread to terminate the query.
   */
  override def stop(): Unit = {
    // Set the state to TERMINATED so that the batching thread knows that it was interrupted
    // intentionally
    state.set(TERMINATED)
    if (queryExecutionThread.isAlive) {
      // The query execution thread will clean itself up in the finally clause of runContinuous.
      // We just need to interrupt the long running job.
      queryExecutionThread.interrupt()
      queryExecutionThread.join()
    }
    logInfo(s"Query $prettyIdString was stopped")
  }
}

object ContinuousExecution {
  val START_EPOCH_KEY = "__continuous_start_epoch"
  val EPOCH_COORDINATOR_ID_KEY = "__epoch_coordinator_id"
  val EPOCH_INTERVAL_KEY = "__continuous_epoch_interval"
}<|MERGE_RESOLUTION|>--- conflicted
+++ resolved
@@ -151,12 +151,8 @@
         nextOffsets
       case None =>
         // We are starting this stream for the first time. Offsets are all None.
-<<<<<<< HEAD
-        logInfo("Starting new streaming query.")
-=======
         updateStatusMessage("Starting new streaming query")
         logInfo(s"Starting new streaming query.")
->>>>>>> 0ea8db9f
         currentBatchId = 0
         OffsetSeq.fill(sources.map(_ => null): _*)
     }
