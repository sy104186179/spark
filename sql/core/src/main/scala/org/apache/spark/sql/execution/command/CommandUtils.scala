/*
 * Licensed to the Apache Software Foundation (ASF) under one or more
 * contributor license agreements.  See the NOTICE file distributed with
 * this work for additional information regarding copyright ownership.
 * The ASF licenses this file to You under the Apache License, Version 2.0
 * (the "License"); you may not use this file except in compliance with
 * the License.  You may obtain a copy of the License at
 *
 *    http://www.apache.org/licenses/LICENSE-2.0
 *
 * Unless required by applicable law or agreed to in writing, software
 * distributed under the License is distributed on an "AS IS" BASIS,
 * WITHOUT WARRANTIES OR CONDITIONS OF ANY KIND, either express or implied.
 * See the License for the specific language governing permissions and
 * limitations under the License.
 */

package org.apache.spark.sql.execution.command

import java.net.URI

import scala.util.control.NonFatal

import org.apache.hadoop.fs.{FileSystem, Path, PathFilter}

import org.apache.spark.internal.Logging
import org.apache.spark.sql.SparkSession
import org.apache.spark.sql.catalyst.TableIdentifier
import org.apache.spark.sql.catalyst.catalog.{CatalogStatistics, CatalogTable, CatalogTablePartition}
import org.apache.spark.sql.execution.datasources.{DataSourceUtils, InMemoryFileIndex}
import org.apache.spark.sql.internal.SessionState


object CommandUtils extends Logging {

  /** Change statistics after changing data by commands. */
  def updateTableStats(sparkSession: SparkSession, table: CatalogTable): Unit = {
    if (sparkSession.sessionState.conf.autoSizeUpdateEnabled) {
      val catalog = sparkSession.sessionState.catalog
<<<<<<< HEAD
      val newTable = catalog.getTableMetadata(table.identifier)
      val newSize = CommandUtils.calculateTotalSize(sparkSession.sessionState, newTable)
      val newStats = CatalogStatistics(sizeInBytes = newSize)
      catalog.alterTableStats(table.identifier, Some(newStats))
=======
      if (sparkSession.sessionState.conf.autoSizeUpdateEnabled) {
        val newTable = catalog.getTableMetadata(table.identifier)
        val newSize = CommandUtils.calculateTotalSize(sparkSession, newTable)
        val newStats = CatalogStatistics(sizeInBytes = newSize)
        catalog.alterTableStats(table.identifier, Some(newStats))
      } else {
        catalog.alterTableStats(table.identifier, None)
      }
>>>>>>> aec0af4a
    }
  }

  def calculateTotalSize(spark: SparkSession, catalogTable: CatalogTable): BigInt = {
    val sessionState = spark.sessionState
    if (catalogTable.partitionColumnNames.isEmpty) {
      calculateLocationSize(sessionState, catalogTable.identifier, catalogTable.storage.locationUri)
    } else {
      // Calculate table size as a sum of the visible partitions. See SPARK-21079
      val partitions = sessionState.catalog.listPartitions(catalogTable.identifier)
      if (spark.sessionState.conf.parallelFileListingInStatsComputation) {
        val paths = partitions.map(x => new Path(x.storage.locationUri.get))
        val stagingDir = sessionState.conf.getConfString("hive.exec.stagingdir", ".hive-staging")
        val pathFilter = new PathFilter with Serializable {
          override def accept(path: Path): Boolean = {
            DataSourceUtils.isDataPath(path) && !path.getName.startsWith(stagingDir)
          }
        }
        val fileStatusSeq = InMemoryFileIndex.bulkListLeafFiles(
          paths, sessionState.newHadoopConf(), pathFilter, spark)
        fileStatusSeq.flatMap(_._2.map(_.getLen)).sum
      } else {
        partitions.map { p =>
          calculateLocationSize(sessionState, catalogTable.identifier, p.storage.locationUri)
        }.sum
      }
    }
  }

  def calculateLocationSize(
      sessionState: SessionState,
      identifier: TableIdentifier,
      locationUri: Option[URI]): Long = {
    // This method is mainly based on
    // org.apache.hadoop.hive.ql.stats.StatsUtils.getFileSizeForTable(HiveConf, Table)
    // in Hive 0.13 (except that we do not use fs.getContentSummary).
    // TODO: Generalize statistics collection.
    // TODO: Why fs.getContentSummary returns wrong size on Jenkins?
    // Can we use fs.getContentSummary in future?
    // Seems fs.getContentSummary returns wrong table size on Jenkins. So we use
    // countFileSize to count the table size.
    val stagingDir = sessionState.conf.getConfString("hive.exec.stagingdir", ".hive-staging")

    def getPathSize(fs: FileSystem, path: Path): Long = {
      val fileStatus = fs.getFileStatus(path)
      val size = if (fileStatus.isDirectory) {
        fs.listStatus(path)
          .map { status =>
            if (!status.getPath.getName.startsWith(stagingDir) &&
              DataSourceUtils.isDataPath(path)) {
              getPathSize(fs, status.getPath)
            } else {
              0L
            }
          }.sum
      } else {
        fileStatus.getLen
      }

      size
    }

    val startTime = System.nanoTime()
    logInfo(s"Starting to calculate the total file size under path $locationUri.")
    val size = locationUri.map { p =>
      val path = new Path(p)
      try {
        val fs = path.getFileSystem(sessionState.newHadoopConf())
        getPathSize(fs, path)
      } catch {
        case NonFatal(e) =>
          logWarning(
            s"Failed to get the size of table ${identifier.table} in the " +
              s"database ${identifier.database} because of ${e.toString}", e)
          0L
      }
    }.getOrElse(0L)
    val durationInMs = (System.nanoTime() - startTime) / (1000 * 1000)
    logInfo(s"It took $durationInMs ms to calculate the total file size under path $locationUri.")

    size
  }

  def compareAndGetNewStats(
      oldStats: Option[CatalogStatistics],
      newTotalSize: BigInt,
      newRowCount: Option[BigInt]): Option[CatalogStatistics] = {
    val oldTotalSize = oldStats.map(_.sizeInBytes).getOrElse(BigInt(-1))
    val oldRowCount = oldStats.flatMap(_.rowCount).getOrElse(BigInt(-1))
    var newStats: Option[CatalogStatistics] = None
    if (newTotalSize >= 0 && newTotalSize != oldTotalSize) {
      newStats = Some(CatalogStatistics(sizeInBytes = newTotalSize))
    }
    // We only set rowCount when noscan is false, because otherwise:
    // 1. when total size is not changed, we don't need to alter the table;
    // 2. when total size is changed, `oldRowCount` becomes invalid.
    // This is to make sure that we only record the right statistics.
    if (newRowCount.isDefined) {
      if (newRowCount.get >= 0 && newRowCount.get != oldRowCount) {
        newStats = if (newStats.isDefined) {
          newStats.map(_.copy(rowCount = newRowCount))
        } else {
          Some(CatalogStatistics(sizeInBytes = oldTotalSize, rowCount = newRowCount))
        }
      }
    }
    newStats
  }
}<|MERGE_RESOLUTION|>--- conflicted
+++ resolved
@@ -35,23 +35,14 @@
 
   /** Change statistics after changing data by commands. */
   def updateTableStats(sparkSession: SparkSession, table: CatalogTable): Unit = {
+    val catalog = sparkSession.sessionState.catalog
     if (sparkSession.sessionState.conf.autoSizeUpdateEnabled) {
-      val catalog = sparkSession.sessionState.catalog
-<<<<<<< HEAD
       val newTable = catalog.getTableMetadata(table.identifier)
-      val newSize = CommandUtils.calculateTotalSize(sparkSession.sessionState, newTable)
+      val newSize = CommandUtils.calculateTotalSize(sparkSession, newTable)
       val newStats = CatalogStatistics(sizeInBytes = newSize)
       catalog.alterTableStats(table.identifier, Some(newStats))
-=======
-      if (sparkSession.sessionState.conf.autoSizeUpdateEnabled) {
-        val newTable = catalog.getTableMetadata(table.identifier)
-        val newSize = CommandUtils.calculateTotalSize(sparkSession, newTable)
-        val newStats = CatalogStatistics(sizeInBytes = newSize)
-        catalog.alterTableStats(table.identifier, Some(newStats))
-      } else {
-        catalog.alterTableStats(table.identifier, None)
-      }
->>>>>>> aec0af4a
+    } else {
+      catalog.alterTableStats(table.identifier, None)
     }
   }
 
