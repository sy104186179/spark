--- conflicted
+++ resolved
@@ -344,11 +344,9 @@
     val enableParquetFilterPushDown: Boolean = sqlConf.parquetFilterPushDown
     // Whole stage codegen (PhysicalRDD) is able to deal with batches directly
     val returningBatch = supportBatch(sparkSession, resultSchema)
-<<<<<<< HEAD
-=======
     val pushDownDate = sqlConf.parquetFilterPushDownDate
     val pushDownStringStartWith = sqlConf.parquetFilterPushDownStringStartWith
->>>>>>> 772060d0
+    val pushDownInFilterThreshold = sqlConf.parquetFilterPushDownInFilterThreshold
 
     (file: PartitionedFile) => {
       assert(file.partitionValues.numFields == partitionSchema.size)
@@ -359,12 +357,9 @@
           // Collects all converted Parquet filter predicates. Notice that not all predicates can be
           // converted (`ParquetFilters.createFilter` returns an `Option`). That's why a `flatMap`
           // is used here.
-<<<<<<< HEAD
-          .flatMap(new ParquetFilters().createFilter(requiredSchema, _))
-=======
-          .flatMap(new ParquetFilters(pushDownDate, pushDownStringStartWith)
+          .flatMap(new ParquetFilters(pushDownDate, pushDownStringStartWith,
+              pushDownInFilterThreshold)
           .createFilter(requiredSchema, _))
->>>>>>> 772060d0
           .reduceOption(FilterApi.and)
       } else {
         None
