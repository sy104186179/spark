/*
 * Licensed to the Apache Software Foundation (ASF) under one or more
 * contributor license agreements.  See the NOTICE file distributed with
 * this work for additional information regarding copyright ownership.
 * The ASF licenses this file to You under the Apache License, Version 2.0
 * (the "License"); you may not use this file except in compliance with
 * the License.  You may obtain a copy of the License at
 *
 *    http://www.apache.org/licenses/LICENSE-2.0
 *
 * Unless required by applicable law or agreed to in writing, software
 * distributed under the License is distributed on an "AS IS" BASIS,
 * WITHOUT WARRANTIES OR CONDITIONS OF ANY KIND, either express or implied.
 * See the License for the specific language governing permissions and
 * limitations under the License.
 */

package org.apache.spark.sql.hive

import java.io.File
import java.net.{URL, URLClassLoader}
import java.util.Locale
import java.util.concurrent.TimeUnit

import scala.collection.JavaConverters._
import scala.collection.mutable.HashMap
import scala.language.implicitConversions

import org.apache.commons.lang3.{JavaVersion, SystemUtils}
import org.apache.hadoop.conf.Configuration
import org.apache.hadoop.hive.conf.HiveConf
import org.apache.hadoop.hive.conf.HiveConf.ConfVars
import org.apache.hadoop.hive.ql.session.SessionState
import org.apache.hadoop.util.VersionInfo
import org.apache.hive.common.util.HiveVersionInfo

import org.apache.spark.{SparkConf, SparkContext}
import org.apache.spark.deploy.SparkHadoopUtil
import org.apache.spark.internal.Logging
import org.apache.spark.sql._
import org.apache.spark.sql.catalyst.catalog.CatalogTable
import org.apache.spark.sql.execution.command.DDLUtils
import org.apache.spark.sql.hive.client._
import org.apache.spark.sql.internal.SQLConf
import org.apache.spark.sql.internal.SQLConf._
import org.apache.spark.sql.internal.StaticSQLConf.{CATALOG_IMPLEMENTATION, WAREHOUSE_PATH}
import org.apache.spark.sql.types._
import org.apache.spark.util.{ChildFirstURLClassLoader, Utils}


private[spark] object HiveUtils extends Logging {

  def withHiveExternalCatalog(sc: SparkContext): SparkContext = {
    sc.conf.set(CATALOG_IMPLEMENTATION.key, "hive")
    sc
  }

  private val hiveVersion = HiveVersionInfo.getVersion
  val isHive23: Boolean = hiveVersion.startsWith("2.3")

  /** The version of hive used internally by Spark SQL. */
  val builtinHiveVersion: String = if (isHive23) hiveVersion else "1.2.1"

  val HIVE_METASTORE_VERSION = buildConf("spark.sql.hive.metastore.version")
    .doc("Version of the Hive metastore. Available options are " +
<<<<<<< HEAD
        "<code>0.12.0</code> through <code>2.3.3</code>.")
=======
        "<code>0.12.0</code> through <code>2.3.5</code> and " +
        "<code>3.0.0</code> through <code>3.1.1</code>.")
>>>>>>> 0ea8db9f
    .stringConf
    .createWithDefault(builtinHiveVersion)

  // A fake config which is only here for backward compatibility reasons. This config has no effect
  // to Spark, just for reporting the builtin Hive version of Spark to existing applications that
  // already rely on this config.
  val FAKE_HIVE_VERSION = buildConf("spark.sql.hive.version")
    .doc(s"deprecated, please use ${HIVE_METASTORE_VERSION.key} to get the Hive version in Spark.")
    .stringConf
    .createWithDefault(builtinHiveVersion)

  val HIVE_METASTORE_JARS = buildConf("spark.sql.hive.metastore.jars")
    .doc(s"""
      | Location of the jars that should be used to instantiate the HiveMetastoreClient.
      | This property can be one of three options: "
      | 1. "builtin"
      |   Use Hive ${builtinHiveVersion}, which is bundled with the Spark assembly when
      |   <code>-Phive</code> is enabled. When this option is chosen,
      |   <code>spark.sql.hive.metastore.version</code> must be either
      |   <code>${builtinHiveVersion}</code> or not defined.
      | 2. "maven"
      |   Use Hive jars of specified version downloaded from Maven repositories.
      | 3. A classpath in the standard format for both Hive and Hadoop.
      """.stripMargin)
    .stringConf
    .createWithDefault("builtin")

  val CONVERT_METASTORE_PARQUET = buildConf("spark.sql.hive.convertMetastoreParquet")
    .doc("When set to true, the built-in Parquet reader and writer are used to process " +
      "parquet tables created by using the HiveQL syntax, instead of Hive serde.")
    .booleanConf
    .createWithDefault(true)

  val CONVERT_METASTORE_PARQUET_WITH_SCHEMA_MERGING =
    buildConf("spark.sql.hive.convertMetastoreParquet.mergeSchema")
      .doc("When true, also tries to merge possibly different but compatible Parquet schemas in " +
        "different Parquet data files. This configuration is only effective " +
        "when \"spark.sql.hive.convertMetastoreParquet\" is true.")
      .booleanConf
      .createWithDefault(false)

  val CONVERT_METASTORE_ORC = buildConf("spark.sql.hive.convertMetastoreOrc")
    .doc("When set to true, the built-in ORC reader and writer are used to process " +
      "ORC tables created by using the HiveQL syntax, instead of Hive serde.")
    .booleanConf
    .createWithDefault(true)

  val CONVERT_METASTORE_CTAS = buildConf("spark.sql.hive.convertMetastoreCtas")
    .doc("When set to true,  Spark will try to use built-in data source writer " +
      "instead of Hive serde in CTAS. This flag is effective only if " +
      "`spark.sql.hive.convertMetastoreParquet` or `spark.sql.hive.convertMetastoreOrc` is " +
      "enabled respectively for Parquet and ORC formats")
    .booleanConf
    .createWithDefault(true)

  val HIVE_METASTORE_SHARED_PREFIXES = buildConf("spark.sql.hive.metastore.sharedPrefixes")
    .doc("A comma separated list of class prefixes that should be loaded using the classloader " +
      "that is shared between Spark SQL and a specific version of Hive. An example of classes " +
      "that should be shared is JDBC drivers that are needed to talk to the metastore. Other " +
      "classes that need to be shared are those that interact with classes that are already " +
      "shared. For example, custom appenders that are used by log4j.")
    .stringConf
    .toSequence
    .createWithDefault(jdbcPrefixes)

  private def jdbcPrefixes = Seq(
    "com.mysql.jdbc", "org.postgresql", "com.microsoft.sqlserver", "oracle.jdbc")

  val HIVE_METASTORE_BARRIER_PREFIXES = buildConf("spark.sql.hive.metastore.barrierPrefixes")
    .doc("A comma separated list of class prefixes that should explicitly be reloaded for each " +
      "version of Hive that Spark SQL is communicating with. For example, Hive UDFs that are " +
      "declared in a prefix that typically would be shared (i.e. <code>org.apache.spark.*</code>).")
    .stringConf
    .toSequence
    .createWithDefault(Nil)

  val HIVE_THRIFT_SERVER_ASYNC = buildConf("spark.sql.hive.thriftServer.async")
    .doc("When set to true, Hive Thrift server executes SQL queries in an asynchronous way.")
    .booleanConf
    .createWithDefault(true)

  /**
   * The version of the hive client that will be used to communicate with the metastore.  Note that
   * this does not necessarily need to be the same version of Hive that is used internally by
   * Spark SQL for execution.
   */
  private def hiveMetastoreVersion(conf: SQLConf): String = {
    conf.getConf(HIVE_METASTORE_VERSION)
  }

  /**
   * The location of the jars that should be used to instantiate the HiveMetastoreClient.  This
   * property can be one of three options:
   *  - a classpath in the standard format for both hive and hadoop.
   *  - builtin - attempt to discover the jars that were used to load Spark SQL and use those. This
   *              option is only valid when using the execution version of Hive.
   *  - maven - download the correct version of hive on demand from maven.
   */
  private def hiveMetastoreJars(conf: SQLConf): String = {
    conf.getConf(HIVE_METASTORE_JARS)
  }

  /**
   * A comma separated list of class prefixes that should be loaded using the classloader that
   * is shared between Spark SQL and a specific version of Hive. An example of classes that should
   * be shared is JDBC drivers that are needed to talk to the metastore. Other classes that need
   * to be shared are those that interact with classes that are already shared.  For example,
   * custom appenders that are used by log4j.
   */
  private def hiveMetastoreSharedPrefixes(conf: SQLConf): Seq[String] = {
    conf.getConf(HIVE_METASTORE_SHARED_PREFIXES).filterNot(_ == "")
  }

  /**
   * A comma separated list of class prefixes that should explicitly be reloaded for each version
   * of Hive that Spark SQL is communicating with.  For example, Hive UDFs that are declared in a
   * prefix that typically would be shared (i.e. org.apache.spark.*)
   */
  private def hiveMetastoreBarrierPrefixes(conf: SQLConf): Seq[String] = {
    conf.getConf(HIVE_METASTORE_BARRIER_PREFIXES).filterNot(_ == "")
  }

  /**
   * Change time configurations needed to create a [[HiveClient]] into unified [[Long]] format.
   */
  private[hive] def formatTimeVarsForHiveClient(hadoopConf: Configuration): Map[String, String] = {
    // Hive 0.14.0 introduces timeout operations in HiveConf, and changes default values of a bunch
    // of time `ConfVar`s by adding time suffixes (`s`, `ms`, and `d` etc.).  This breaks backwards-
    // compatibility when users are trying to connecting to a Hive metastore of lower version,
    // because these options are expected to be integral values in lower versions of Hive.
    //
    // Here we enumerate all time `ConfVar`s and convert their values to numeric strings according
    // to their output time units.
    val commonTimeVars = Seq(
      ConfVars.METASTORE_CLIENT_CONNECT_RETRY_DELAY -> TimeUnit.SECONDS,
      ConfVars.METASTORE_CLIENT_SOCKET_TIMEOUT -> TimeUnit.SECONDS,
      ConfVars.METASTORE_CLIENT_SOCKET_LIFETIME -> TimeUnit.SECONDS,
      ConfVars.HMSHANDLERINTERVAL -> TimeUnit.MILLISECONDS,
      ConfVars.METASTORE_EVENT_DB_LISTENER_TTL -> TimeUnit.SECONDS,
      ConfVars.METASTORE_EVENT_CLEAN_FREQ -> TimeUnit.SECONDS,
      ConfVars.METASTORE_EVENT_EXPIRY_DURATION -> TimeUnit.SECONDS,
      ConfVars.METASTORE_AGGREGATE_STATS_CACHE_TTL -> TimeUnit.SECONDS,
      ConfVars.METASTORE_AGGREGATE_STATS_CACHE_MAX_WRITER_WAIT -> TimeUnit.MILLISECONDS,
      ConfVars.METASTORE_AGGREGATE_STATS_CACHE_MAX_READER_WAIT -> TimeUnit.MILLISECONDS,
      ConfVars.HIVES_AUTO_PROGRESS_TIMEOUT -> TimeUnit.SECONDS,
      ConfVars.HIVE_LOG_INCREMENTAL_PLAN_PROGRESS_INTERVAL -> TimeUnit.MILLISECONDS,
      ConfVars.HIVE_LOCK_SLEEP_BETWEEN_RETRIES -> TimeUnit.SECONDS,
      ConfVars.HIVE_ZOOKEEPER_SESSION_TIMEOUT -> TimeUnit.MILLISECONDS,
      ConfVars.HIVE_ZOOKEEPER_CONNECTION_BASESLEEPTIME -> TimeUnit.MILLISECONDS,
      ConfVars.HIVE_TXN_TIMEOUT -> TimeUnit.SECONDS,
      ConfVars.HIVE_COMPACTOR_WORKER_TIMEOUT -> TimeUnit.SECONDS,
      ConfVars.HIVE_COMPACTOR_CHECK_INTERVAL -> TimeUnit.SECONDS,
      ConfVars.HIVE_COMPACTOR_CLEANER_RUN_INTERVAL -> TimeUnit.MILLISECONDS,
      ConfVars.HIVE_SERVER2_THRIFT_HTTP_MAX_IDLE_TIME -> TimeUnit.MILLISECONDS,
      ConfVars.HIVE_SERVER2_THRIFT_HTTP_WORKER_KEEPALIVE_TIME -> TimeUnit.SECONDS,
      ConfVars.HIVE_SERVER2_THRIFT_HTTP_COOKIE_MAX_AGE -> TimeUnit.SECONDS,
      ConfVars.HIVE_SERVER2_THRIFT_LOGIN_BEBACKOFF_SLOT_LENGTH -> TimeUnit.MILLISECONDS,
      ConfVars.HIVE_SERVER2_THRIFT_LOGIN_TIMEOUT -> TimeUnit.SECONDS,
      ConfVars.HIVE_SERVER2_THRIFT_WORKER_KEEPALIVE_TIME -> TimeUnit.SECONDS,
      ConfVars.HIVE_SERVER2_ASYNC_EXEC_SHUTDOWN_TIMEOUT -> TimeUnit.SECONDS,
      ConfVars.HIVE_SERVER2_ASYNC_EXEC_KEEPALIVE_TIME -> TimeUnit.SECONDS,
      ConfVars.HIVE_SERVER2_LONG_POLLING_TIMEOUT -> TimeUnit.MILLISECONDS,
      ConfVars.HIVE_SERVER2_SESSION_CHECK_INTERVAL -> TimeUnit.MILLISECONDS,
      ConfVars.HIVE_SERVER2_IDLE_SESSION_TIMEOUT -> TimeUnit.MILLISECONDS,
      ConfVars.HIVE_SERVER2_IDLE_OPERATION_TIMEOUT -> TimeUnit.MILLISECONDS,
      ConfVars.SERVER_READ_SOCKET_TIMEOUT -> TimeUnit.SECONDS,
      ConfVars.HIVE_LOCALIZE_RESOURCE_WAIT_INTERVAL -> TimeUnit.MILLISECONDS,
      ConfVars.SPARK_CLIENT_FUTURE_TIMEOUT -> TimeUnit.SECONDS,
      ConfVars.SPARK_JOB_MONITOR_TIMEOUT -> TimeUnit.SECONDS,
      ConfVars.SPARK_RPC_CLIENT_CONNECT_TIMEOUT -> TimeUnit.MILLISECONDS,
      ConfVars.SPARK_RPC_CLIENT_HANDSHAKE_TIMEOUT -> TimeUnit.MILLISECONDS
    ).map { case (confVar, unit) =>
      confVar.varname -> HiveConf.getTimeVar(hadoopConf, confVar, unit).toString
    }

    // The following configurations were removed by HIVE-12164(Hive 2.0)
    val hardcodingTimeVars = Seq(
      ("hive.stats.jdbc.timeout", "30s") -> TimeUnit.SECONDS,
      ("hive.stats.retries.wait", "3000ms") -> TimeUnit.MILLISECONDS
    ).map { case ((key, defaultValue), unit) =>
      val value = hadoopConf.get(key, defaultValue)
      key -> HiveConf.toTime(value, unit, unit).toString
    }

    (commonTimeVars ++ hardcodingTimeVars).toMap
  }

  /**
   * Check current Thread's SessionState type
   * @return true when SessionState.get returns an instance of CliSessionState,
   *         false when it gets non-CliSessionState instance or null
   */
  def isCliSessionState(): Boolean = {
    val state = SessionState.get
    var temp: Class[_] = if (state != null) state.getClass else null
    var found = false
    while (temp != null && !found) {
      found = temp.getName == "org.apache.hadoop.hive.cli.CliSessionState"
      temp = temp.getSuperclass
    }
    found
  }

  /**
   * Create a [[HiveClient]] used for execution.
   *
   * Currently this must always be Hive 1.2.1 as this is the version of Hive that is packaged
   * with Spark SQL. This copy of the client is used for execution related tasks like
   * registering temporary functions or ensuring that the ThreadLocal SessionState is
   * correctly populated.  This copy of Hive is *not* used for storing persistent metadata,
   * and only point to a dummy metastore in a temporary directory.
   */
  protected[hive] def newClientForExecution(
      conf: SparkConf,
      hadoopConf: Configuration): HiveClientImpl = {
    logInfo(s"Initializing execution hive, version $builtinHiveVersion")
    val loader = new IsolatedClientLoader(
      version = IsolatedClientLoader.hiveVersion(builtinHiveVersion),
      sparkConf = conf,
      execJars = Seq.empty,
      hadoopConf = hadoopConf,
      config = newTemporaryConfiguration(useInMemoryDerby = true),
      isolationOn = false,
      baseClassLoader = Utils.getContextOrSparkClassLoader)
    loader.createClient().asInstanceOf[HiveClientImpl]
  }

  /**
   * Create a [[HiveClient]] used to retrieve metadata from the Hive MetaStore.
   *
   * The version of the Hive client that is used here must match the metastore that is configured
   * in the hive-site.xml file.
   */
  protected[hive] def newClientForMetadata(
      conf: SparkConf,
      hadoopConf: Configuration): HiveClient = {
    val configurations = formatTimeVarsForHiveClient(hadoopConf)
    newClientForMetadata(conf, hadoopConf, configurations)
  }

  protected[hive] def newClientForMetadata(
      conf: SparkConf,
      hadoopConf: Configuration,
      configurations: Map[String, String]): HiveClient = {
    val sqlConf = new SQLConf
    sqlConf.setConf(SQLContext.getSQLProperties(conf))
    val hiveMetastoreVersion = HiveUtils.hiveMetastoreVersion(sqlConf)
    val hiveMetastoreJars = HiveUtils.hiveMetastoreJars(sqlConf)
    val hiveMetastoreSharedPrefixes = HiveUtils.hiveMetastoreSharedPrefixes(sqlConf)
    val hiveMetastoreBarrierPrefixes = HiveUtils.hiveMetastoreBarrierPrefixes(sqlConf)
    val metaVersion = IsolatedClientLoader.hiveVersion(hiveMetastoreVersion)

    val isolatedLoader = if (hiveMetastoreJars == "builtin") {
      if (builtinHiveVersion != hiveMetastoreVersion) {
        throw new IllegalArgumentException(
          "Builtin jars can only be used when hive execution version == hive metastore version. " +
            s"Execution: $builtinHiveVersion != Metastore: $hiveMetastoreVersion. " +
            s"Specify a valid path to the correct hive jars using ${HIVE_METASTORE_JARS.key} " +
            s"or change ${HIVE_METASTORE_VERSION.key} to $builtinHiveVersion.")
      }

      // We recursively find all jars in the class loader chain,
      // starting from the given classLoader.
      def allJars(classLoader: ClassLoader): Array[URL] = classLoader match {
        case null => Array.empty[URL]
        case childFirst: ChildFirstURLClassLoader =>
          childFirst.getURLs() ++ allJars(Utils.getSparkClassLoader)
        case urlClassLoader: URLClassLoader =>
          urlClassLoader.getURLs ++ allJars(urlClassLoader.getParent)
        case other => allJars(other.getParent)
      }

      val classLoader = Utils.getContextOrSparkClassLoader
      val jars: Array[URL] = if (SystemUtils.isJavaVersionAtLeast(JavaVersion.JAVA_9)) {
        // Do nothing. The system classloader is no longer a URLClassLoader in Java 9,
        // so it won't match the case in allJars. It no longer exposes URLs of
        // the system classpath
        Array.empty[URL]
      } else {
        val loadedJars = allJars(classLoader)
        // Verify at least one jar was found
        if (loadedJars.length == 0) {
          throw new IllegalArgumentException(
            "Unable to locate hive jars to connect to metastore. " +
              s"Please set ${HIVE_METASTORE_JARS.key}.")
        }
        loadedJars
      }

      logInfo(
        s"Initializing HiveMetastoreConnection version $hiveMetastoreVersion using Spark classes.")
      new IsolatedClientLoader(
        version = metaVersion,
        sparkConf = conf,
        hadoopConf = hadoopConf,
        execJars = jars.toSeq,
        config = configurations,
        isolationOn = !isCliSessionState(),
        barrierPrefixes = hiveMetastoreBarrierPrefixes,
        sharedPrefixes = hiveMetastoreSharedPrefixes)
    } else if (hiveMetastoreJars == "maven") {
      // TODO: Support for loading the jars from an already downloaded location.
      logInfo(
        s"Initializing HiveMetastoreConnection version $hiveMetastoreVersion using maven.")
      IsolatedClientLoader.forVersion(
        hiveMetastoreVersion = hiveMetastoreVersion,
        hadoopVersion = VersionInfo.getVersion,
        sparkConf = conf,
        hadoopConf = hadoopConf,
        config = configurations,
        barrierPrefixes = hiveMetastoreBarrierPrefixes,
        sharedPrefixes = hiveMetastoreSharedPrefixes)
    } else {
      // Convert to files and expand any directories.
      val jars =
        hiveMetastoreJars
          .split(File.pathSeparator)
          .flatMap {
          case path if new File(path).getName == "*" =>
            val files = new File(path).getParentFile.listFiles()
            if (files == null) {
              logWarning(s"Hive jar path '$path' does not exist.")
              Nil
            } else {
              files.filter(_.getName.toLowerCase(Locale.ROOT).endsWith(".jar"))
            }
          case path =>
            new File(path) :: Nil
        }
          .map(_.toURI.toURL)

      logInfo(
        s"Initializing HiveMetastoreConnection version $hiveMetastoreVersion " +
          s"using ${jars.mkString(":")}")
      new IsolatedClientLoader(
        version = metaVersion,
        sparkConf = conf,
        hadoopConf = hadoopConf,
        execJars = jars.toSeq,
        config = configurations,
        isolationOn = true,
        barrierPrefixes = hiveMetastoreBarrierPrefixes,
        sharedPrefixes = hiveMetastoreSharedPrefixes)
    }
    isolatedLoader.createClient()
  }

  /** Constructs a configuration for hive, where the metastore is located in a temp directory. */
  def newTemporaryConfiguration(useInMemoryDerby: Boolean): Map[String, String] = {
    val withInMemoryMode = if (useInMemoryDerby) "memory:" else ""

    val tempDir = Utils.createTempDir()
    val localMetastore = new File(tempDir, "metastore")
    val propMap: HashMap[String, String] = HashMap()
    // We have to mask all properties in hive-site.xml that relates to metastore data source
    // as we used a local metastore here.
    HiveConf.ConfVars.values().foreach { confvar =>
      if (confvar.varname.contains("datanucleus") || confvar.varname.contains("jdo")
        || confvar.varname.contains("hive.metastore.rawstore.impl")) {
        propMap.put(confvar.varname, confvar.getDefaultExpr())
      }
    }
    propMap.put(WAREHOUSE_PATH.key, localMetastore.toURI.toString)
    propMap.put(HiveConf.ConfVars.METASTORECONNECTURLKEY.varname,
      s"jdbc:derby:${withInMemoryMode};databaseName=${localMetastore.getAbsolutePath};create=true")
    propMap.put("datanucleus.rdbms.datastoreAdapterClassName",
      "org.datanucleus.store.rdbms.adapter.DerbyAdapter")

    // SPARK-11783: When "hive.metastore.uris" is set, the metastore connection mode will be
    // remote (https://cwiki.apache.org/confluence/display/Hive/AdminManual+MetastoreAdmin
    // mentions that "If hive.metastore.uris is empty local mode is assumed, remote otherwise").
    // Remote means that the metastore server is running in its own process.
    // When the mode is remote, configurations like "javax.jdo.option.ConnectionURL" will not be
    // used (because they are used by remote metastore server that talks to the database).
    // Because execution Hive should always connects to an embedded derby metastore.
    // We have to remove the value of hive.metastore.uris. So, the execution Hive client connects
    // to the actual embedded derby metastore instead of the remote metastore.
    // You can search HiveConf.ConfVars.METASTOREURIS in the code of HiveConf (in Hive's repo).
    // Then, you will find that the local metastore mode is only set to true when
    // hive.metastore.uris is not set.
    propMap.put(ConfVars.METASTOREURIS.varname, "")

    // The execution client will generate garbage events, therefore the listeners that are generated
    // for the execution clients are useless. In order to not output garbage, we don't generate
    // these listeners.
    propMap.put(ConfVars.METASTORE_PRE_EVENT_LISTENERS.varname, "")
    propMap.put(ConfVars.METASTORE_EVENT_LISTENERS.varname, "")
    propMap.put(ConfVars.METASTORE_END_FUNCTION_LISTENERS.varname, "")

    // SPARK-21451: Spark will gather all `spark.hadoop.*` properties from a `SparkConf` to a
    // Hadoop Configuration internally, as long as it happens after SparkContext initialized.
    // Some instances such as `CliSessionState` used in `SparkSQLCliDriver` may also rely on these
    // Configuration. But it happens before SparkContext initialized, we need to take them from
    // system properties in the form of regular hadoop configurations.
    SparkHadoopUtil.get.appendSparkHadoopConfigs(sys.props.toMap, propMap)

    propMap.toMap
  }

  /**
   * Infers the schema for Hive serde tables and returns the CatalogTable with the inferred schema.
   * When the tables are data source tables or the schema already exists, returns the original
   * CatalogTable.
   */
  def inferSchema(table: CatalogTable): CatalogTable = {
    if (DDLUtils.isDatasourceTable(table) || table.dataSchema.nonEmpty) {
      table
    } else {
      val hiveTable = HiveClientImpl.toHiveTable(table)
      // Note: Hive separates partition columns and the schema, but for us the
      // partition columns are part of the schema
      val partCols = hiveTable.getPartCols.asScala.map(HiveClientImpl.fromHiveColumn)
      val dataCols = hiveTable.getCols.asScala.map(HiveClientImpl.fromHiveColumn)
      table.copy(schema = StructType(dataCols ++ partCols))
    }
  }
}<|MERGE_RESOLUTION|>--- conflicted
+++ resolved
@@ -63,12 +63,8 @@
 
   val HIVE_METASTORE_VERSION = buildConf("spark.sql.hive.metastore.version")
     .doc("Version of the Hive metastore. Available options are " +
-<<<<<<< HEAD
-        "<code>0.12.0</code> through <code>2.3.3</code>.")
-=======
         "<code>0.12.0</code> through <code>2.3.5</code> and " +
         "<code>3.0.0</code> through <code>3.1.1</code>.")
->>>>>>> 0ea8db9f
     .stringConf
     .createWithDefault(builtinHiveVersion)
 
