/*
 * Licensed to the Apache Software Foundation (ASF) under one or more
 * contributor license agreements.  See the NOTICE file distributed with
 * this work for additional information regarding copyright ownership.
 * The ASF licenses this file to You under the Apache License, Version 2.0
 * (the "License"); you may not use this file except in compliance with
 * the License.  You may obtain a copy of the License at
 *
 *    http://www.apache.org/licenses/LICENSE-2.0
 *
 * Unless required by applicable law or agreed to in writing, software
 * distributed under the License is distributed on an "AS IS" BASIS,
 * WITHOUT WARRANTIES OR CONDITIONS OF ANY KIND, either express or implied.
 * See the License for the specific language governing permissions and
 * limitations under the License.
 */

package org.apache.spark.sql.hive.execution

import scala.util.control.NonFatal

import org.apache.spark.sql.{AnalysisException, Row, SaveMode, SparkSession}
import org.apache.spark.sql.catalyst.catalog.{CatalogTable, SessionCatalog}
import org.apache.spark.sql.catalyst.plans.logical.LogicalPlan
import org.apache.spark.sql.execution.SparkPlan
import org.apache.spark.sql.execution.command.{DataWritingCommand, DDLUtils}
import org.apache.spark.sql.execution.datasources.{HadoopFsRelation, InsertIntoHadoopFsRelationCommand, LogicalRelation}
import org.apache.spark.sql.hive.HiveSessionCatalog
import org.apache.spark.util.Utils

trait CreateHiveTableAsSelectBase extends DataWritingCommand {
  val tableDesc: CatalogTable
  val query: LogicalPlan
  val outputColumnNames: Seq[String]
  val mode: SaveMode

  protected val tableIdentifier = tableDesc.identifier

  override def run(sparkSession: SparkSession, child: SparkPlan): Seq[Row] = {
    val catalog = sparkSession.sessionState.catalog
    val tableExists = catalog.tableExists(tableIdentifier)

    if (tableExists) {
      assert(mode != SaveMode.Overwrite,
        s"Expect the table $tableIdentifier has been dropped when the save mode is Overwrite")

      if (mode == SaveMode.ErrorIfExists) {
        throw new AnalysisException(s"$tableIdentifier already exists.")
      }
      if (mode == SaveMode.Ignore) {
        // Since the table already exists and the save mode is Ignore, we will just return.
        return Seq.empty
      }

      val command = getWritingCommand(catalog, tableDesc, tableExists = true)
      command.run(sparkSession, child)
    } else {
      // TODO ideally, we should get the output data ready first and then
      // add the relation into catalog, just in case of failure occurs while data
      // processing.
      assert(tableDesc.schema.isEmpty)
      catalog.createTable(
        tableDesc.copy(schema = outputColumns.toStructType), ignoreIfExists = false)

      try {
        // Read back the metadata of the table which was created just now.
        val createdTableMeta = catalog.getTableMetadata(tableDesc.identifier)
        val command = getWritingCommand(catalog, createdTableMeta, tableExists = false)
        command.run(sparkSession, child)
      } catch {
        case NonFatal(e) =>
          // drop the created table.
          catalog.dropTable(tableIdentifier, ignoreIfNotExists = true, purge = false)
          throw e
      }
    }

    Seq.empty[Row]
  }

  // Returns `DataWritingCommand` which actually writes data into the table.
  def getWritingCommand(
    catalog: SessionCatalog,
    tableDesc: CatalogTable,
    tableExists: Boolean): DataWritingCommand

  // A subclass should override this with the Class name of the concrete type expected to be
  // returned from `getWritingCommand`.
  def writingCommandClassName: String

  override def argString(maxFields: Int): String = {
    s"[Database: ${tableDesc.database}, " +
    s"TableName: ${tableDesc.identifier.table}, " +
<<<<<<< HEAD
    "InsertIntoHiveTable]"
=======
    s"${writingCommandClassName}]"
>>>>>>> 0ea8db9f
  }
}

/**
 * Create table and insert the query result into it.
 *
 * @param tableDesc the table description, which may contain serde, storage handler etc.
 * @param query the query whose result will be insert into the new relation
 * @param mode SaveMode
 */
case class CreateHiveTableAsSelectCommand(
    tableDesc: CatalogTable,
    query: LogicalPlan,
    outputColumnNames: Seq[String],
    mode: SaveMode)
  extends CreateHiveTableAsSelectBase {

  override def getWritingCommand(
      catalog: SessionCatalog,
      tableDesc: CatalogTable,
      tableExists: Boolean): DataWritingCommand = {
    // For CTAS, there is no static partition values to insert.
    val partition = tableDesc.partitionColumnNames.map(_ -> None).toMap
    InsertIntoHiveTable(
      tableDesc,
      partition,
      query,
      overwrite = if (tableExists) false else true,
      ifPartitionNotExists = false,
      outputColumnNames = outputColumnNames)
  }

  override def writingCommandClassName: String =
    Utils.getSimpleName(classOf[InsertIntoHiveTable])
}

/**
 * Create table and insert the query result into it. This creates Hive table but inserts
 * the query result into it by using data source.
 *
 * @param tableDesc the table description, which may contain serde, storage handler etc.
 * @param query the query whose result will be insert into the new relation
 * @param mode SaveMode
 */
case class OptimizedCreateHiveTableAsSelectCommand(
    tableDesc: CatalogTable,
    query: LogicalPlan,
    outputColumnNames: Seq[String],
    mode: SaveMode)
  extends CreateHiveTableAsSelectBase {

  override def getWritingCommand(
      catalog: SessionCatalog,
      tableDesc: CatalogTable,
      tableExists: Boolean): DataWritingCommand = {
    val metastoreCatalog = catalog.asInstanceOf[HiveSessionCatalog].metastoreCatalog
    val hiveTable = DDLUtils.readHiveTable(tableDesc)

    val hadoopRelation = metastoreCatalog.convert(hiveTable) match {
      case LogicalRelation(t: HadoopFsRelation, _, _, _) => t
      case _ => throw new AnalysisException(s"$tableIdentifier should be converted to " +
        "HadoopFsRelation.")
    }

    InsertIntoHadoopFsRelationCommand(
      hadoopRelation.location.rootPaths.head,
      Map.empty, // We don't support to convert partitioned table.
      false,
      Seq.empty, // We don't support to convert partitioned table.
      hadoopRelation.bucketSpec,
      hadoopRelation.fileFormat,
      hadoopRelation.options,
      query,
      if (tableExists) mode else SaveMode.Overwrite,
      Some(tableDesc),
      Some(hadoopRelation.location),
      query.output.map(_.name))
  }

  override def writingCommandClassName: String =
    Utils.getSimpleName(classOf[InsertIntoHadoopFsRelationCommand])
}<|MERGE_RESOLUTION|>--- conflicted
+++ resolved
@@ -91,11 +91,7 @@
   override def argString(maxFields: Int): String = {
     s"[Database: ${tableDesc.database}, " +
     s"TableName: ${tableDesc.identifier.table}, " +
-<<<<<<< HEAD
-    "InsertIntoHiveTable]"
-=======
     s"${writingCommandClassName}]"
->>>>>>> 0ea8db9f
   }
 }
 
