--- conflicted
+++ resolved
@@ -76,25 +76,10 @@
       }
       // Map the attributes in the query output to the attributes in the view output by index.
       val newOutput = output.zip(queryOutput).map {
-<<<<<<< HEAD
-        case (attr, originAttr) if attr != originAttr =>
-          // The dataType of the output attributes may be not the same with that of the view
-          // output, so we should cast the attribute to the dataType of the view output attribute.
-          // Will throw an AnalysisException if the cast can't perform or might truncate.
-          if (Cast.mayTruncate(originAttr.dataType, attr.dataType)) {
-            throw new AnalysisException(s"Cannot up cast ${originAttr.sql} from " +
-              s"${originAttr.dataType.catalogString} to ${attr.dataType.catalogString} as it " +
-              "may truncate\n")
-          } else {
-            Alias(cast(originAttr, attr.dataType), attr.name)(exprId = attr.exprId,
-              qualifier = attr.qualifier, explicitMetadata = Some(attr.metadata))
-          }
-=======
         case (attr, originAttr) if !attr.semanticEquals(originAttr) =>
           // `CheckAnalysis` already guarantees that the cast is a up-cast for sure.
           Alias(cast(originAttr, attr.dataType), attr.name)(exprId = attr.exprId,
             qualifier = attr.qualifier, explicitMetadata = Some(attr.metadata))
->>>>>>> 0ea8db9f
         case (_, originAttr) => originAttr
       }
       Project(newOutput, child)
