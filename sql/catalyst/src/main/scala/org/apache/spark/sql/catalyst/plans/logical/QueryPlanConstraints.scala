--- conflicted
+++ resolved
@@ -62,24 +62,6 @@
    */
   def inferAdditionalConstraints(constraints: Set[Expression]): Set[Expression] = {
     var inferredConstraints = Set.empty[Expression]
-<<<<<<< HEAD
-    val binaryComparisons = constraints.filter(_.isInstanceOf[BinaryComparison])
-    binaryComparisons.foreach {
-      case eq @ EqualTo(l: Attribute, r: Attribute) =>
-        val candidateConstraints = binaryComparisons - eq
-        inferredConstraints ++= replaceConstraints(candidateConstraints, l, r)
-        inferredConstraints ++= replaceConstraints(candidateConstraints, r, l)
-      case eq @ EqualTo(l @ Cast(lc: Attribute, _, tz), r: Attribute) =>
-        val candidateConstraints = binaryComparisons - eq
-        val bridge = Cast(r, lc.dataType, tz)
-        inferredConstraints ++= replaceConstraints(candidateConstraints, r, l)
-        inferredConstraints ++= replaceConstraints(candidateConstraints, lc, bridge)
-      case eq @ EqualTo(l: Attribute, r @ Cast(rc: Attribute, _, tz)) =>
-        val candidateConstraints = binaryComparisons - eq
-        val bridge = Cast(l, rc.dataType, tz)
-        inferredConstraints ++= replaceConstraints(candidateConstraints, l, r)
-        inferredConstraints ++= replaceConstraints(candidateConstraints, rc, bridge)
-=======
     // IsNotNull should be constructed by `constructIsNotNullConstraints`.
     val predicates = constraints.filterNot(_.isInstanceOf[IsNotNull])
     predicates.foreach {
@@ -91,7 +73,6 @@
         inferredConstraints ++= replaceConstraints(predicates - eq, r, l)
       case eq @ EqualTo(l: Attribute, r @ Cast(_: Attribute, _, _)) =>
         inferredConstraints ++= replaceConstraints(predicates - eq, l, r)
->>>>>>> b5166aac
       case _ => // No inference
     }
     inferredConstraints -- constraints
@@ -102,8 +83,6 @@
       source: Expression,
       destination: Expression): Set[Expression] = constraints.map(_ transform {
     case e: Expression if e.semanticEquals(source) => destination
-  }).map(_ transform {
-    case Cast(e @ Cast(child, _, _), dt, _) if e == destination && dt == child.dataType => child
   })
 
   /**
