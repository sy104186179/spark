--- conflicted
+++ resolved
@@ -378,23 +378,14 @@
     .booleanConf
     .createWithDefault(true)
 
-<<<<<<< HEAD
   val PARQUET_FILTER_PUSHDOWN_DECIMAL_ENABLED =
     buildConf("spark.sql.parquet.filterPushdown.decimal")
-      .doc(s"If true, enables Parquet filter push-down optimization for Decimal. " +
-        "The default value is false to compatible with legacy parquet format. " +
-        s"This configuration only has an effect when '${PARQUET_FILTER_PUSHDOWN_ENABLED.key}' is " +
-        "enabled and Decimal statistics are generated(Since Spark 2.4).")
-      .internal()
-      .booleanConf
-      .createWithDefault(true)
-
-  val PARQUET_READ_LEGACY_FORMAT = buildConf("spark.sql.parquet.readLegacyFormat")
-    .doc("This config is only used for filter push-down optimization for Decimal " +
-      "to be compatible with the legacy Parquet format.")
-    .booleanConf
-    .createOptional
-=======
+    .doc("If true, enables Parquet filter push-down optimization for Decimal. " +
+      "This configuration only has an effect when 'spark.sql.parquet.filterPushdown' is enabled.")
+    .internal()
+    .booleanConf
+    .createWithDefault(true)
+
   val PARQUET_FILTER_PUSHDOWN_STRING_STARTSWITH_ENABLED =
     buildConf("spark.sql.parquet.filterPushdown.string.startsWith")
     .doc("If true, enables Parquet filter push-down optimization for string startsWith function. " +
@@ -402,7 +393,6 @@
     .internal()
     .booleanConf
     .createWithDefault(true)
->>>>>>> 1a2655a9
 
   val PARQUET_WRITE_LEGACY_FORMAT = buildConf("spark.sql.parquet.writeLegacyFormat")
     .doc("Whether to be compatible with the legacy Parquet format adopted by Spark 1.4 and prior " +
@@ -1485,15 +1475,10 @@
 
   def parquetFilterPushDownDate: Boolean = getConf(PARQUET_FILTER_PUSHDOWN_DATE_ENABLED)
 
-<<<<<<< HEAD
   def parquetFilterPushDownDecimal: Boolean = getConf(PARQUET_FILTER_PUSHDOWN_DECIMAL_ENABLED)
 
-  def readLegacyParquetFormat: Boolean =
-    getConf(PARQUET_READ_LEGACY_FORMAT).getOrElse(writeLegacyParquetFormat)
-=======
   def parquetFilterPushDownStringStartWith: Boolean =
     getConf(PARQUET_FILTER_PUSHDOWN_STRING_STARTSWITH_ENABLED)
->>>>>>> 1a2655a9
 
   def orcFilterPushDown: Boolean = getConf(ORC_FILTER_PUSHDOWN_ENABLED)
 
