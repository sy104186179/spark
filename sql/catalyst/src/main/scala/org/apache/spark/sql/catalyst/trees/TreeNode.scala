--- conflicted
+++ resolved
@@ -695,11 +695,7 @@
     val fieldNames = getConstructorParameterNames(getClass)
     val fieldValues = productIterator.toSeq ++ otherCopyArgs
     assert(fieldNames.length == fieldValues.length, s"${getClass.getSimpleName} fields: " +
-<<<<<<< HEAD
-      fieldNames.mkString(", ") + ", values: " + fieldValues.map(_.toString).mkString(", "))
-=======
       fieldNames.mkString(", ") + s", values: " + fieldValues.mkString(", "))
->>>>>>> 0ea8db9f
 
     fieldNames.zip(fieldValues).map {
       // If the field value is a child, then use an int to encode it, represents the index of
