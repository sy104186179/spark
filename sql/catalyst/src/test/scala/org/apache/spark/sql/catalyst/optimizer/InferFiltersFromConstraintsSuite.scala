--- conflicted
+++ resolved
@@ -265,16 +265,6 @@
     testConstraintsAfterJoin(x, y, x.where(IsNotNull('a)), y, RightOuter)
   }
 
-<<<<<<< HEAD
-  test("Constraints should be inferred from cast equality constraint(filter at lower data type)") {
-    val testRelation1 = LocalRelation('a.int)
-    val testRelation2 = LocalRelation('b.long)
-    val originalLeft = testRelation1.where('a === 1).subquery('left)
-    val originalRight = testRelation2.subquery('right)
-
-    val left = testRelation1.where(IsNotNull('a) && 'a === 1).subquery('left)
-    val right = testRelation2.where(IsNotNull('b) && 'b.cast(IntegerType) === 1).subquery('right)
-=======
   test("Constraints should be inferred from cast equality constraint(filter higher data type)") {
     val testRelation1 = LocalRelation('a.int)
     val testRelation2 = LocalRelation('b.long)
@@ -283,24 +273,11 @@
 
     val left = testRelation1.where(IsNotNull('a) && 'a.cast(LongType) === 1L).subquery('left)
     val right = testRelation2.where(IsNotNull('b) && 'b === 1L).subquery('right)
->>>>>>> b5166aac
 
     Seq(Some("left.a".attr.cast(LongType) === "right.b".attr),
       Some("right.b".attr === "left.a".attr.cast(LongType))).foreach { condition =>
       testConstraintsAfterJoin(originalLeft, originalRight, left, right, Inner, condition)
     }
-<<<<<<< HEAD
-  }
-
-  test("Constraints should be inferred from cast equality constraint(filter at higher data type)") {
-    val testRelation1 = LocalRelation('a.int)
-    val testRelation2 = LocalRelation('b.long)
-    val originalLeft = testRelation1.subquery('left)
-    val originalRight = testRelation2.where('b === 1L).subquery('right)
-
-    val left = testRelation1.where(IsNotNull('a) && 'a.cast(LongType) === 1L).subquery('left)
-    val right = testRelation2.where(IsNotNull('b) && 'b === 1L).subquery('right)
-=======
 
     Seq(Some("left.a".attr === "right.b".attr.cast(IntegerType)),
       Some("right.b".attr.cast(IntegerType) === "left.a".attr)).foreach { condition =>
@@ -322,14 +299,11 @@
 
     val left = testRelation1.where(IsNotNull('a) && 'a === 1).subquery('left)
     val right = testRelation2.where(IsNotNull('b)).subquery('right)
->>>>>>> b5166aac
 
     Seq(Some("left.a".attr.cast(LongType) === "right.b".attr),
       Some("right.b".attr === "left.a".attr.cast(LongType))).foreach { condition =>
       testConstraintsAfterJoin(originalLeft, originalRight, left, right, Inner, condition)
     }
-<<<<<<< HEAD
-=======
 
     Seq(Some("left.a".attr === "right.b".attr.cast(IntegerType)),
       Some("right.b".attr.cast(IntegerType) === "left.a".attr)).foreach { condition =>
@@ -341,6 +315,5 @@
         Inner,
         condition)
     }
->>>>>>> b5166aac
   }
 }