--- conflicted
+++ resolved
@@ -134,13 +134,8 @@
         assert(lrModel1.coefficients ~== lrModel2.coefficients relTol 1E-3)
         assert(lrModel1.intercept ~== lrModel2.intercept relTol 1E-3)
       case other =>
-<<<<<<< HEAD
-        throw new AssertionError("Loaded OneVsRestModel expected model of type" +
-          s" LogisticRegressionModel but found ${other.getClass.getName}")
-=======
         fail("Loaded OneVsRestModel expected model of type LogisticRegressionModel " +
           s"but found ${other.getClass.getName}")
->>>>>>> 0ea8db9f
     }
   }
 
@@ -252,13 +247,8 @@
         assert(lr.getMaxIter === lr2.getMaxIter)
         assert(lr.getRegParam === lr2.getRegParam)
       case other =>
-<<<<<<< HEAD
-        throw new AssertionError("Loaded OneVsRest expected classifier of type" +
-          s" LogisticRegression but found ${other.getClass.getName}")
-=======
         fail("Loaded OneVsRest expected classifier of type LogisticRegression" +
           s" but found ${other.getClass.getName}")
->>>>>>> 0ea8db9f
     }
   }
 
@@ -277,13 +267,8 @@
           assert(classifier.getMaxIter === lr2.getMaxIter)
           assert(classifier.getRegParam === lr2.getRegParam)
         case other =>
-<<<<<<< HEAD
-          throw new AssertionError("Loaded OneVsRestModel expected classifier of type" +
-            s" LogisticRegression but found ${other.getClass.getName}")
-=======
           fail("Loaded OneVsRestModel expected classifier of type LogisticRegression" +
             s" but found ${other.getClass.getName}")
->>>>>>> 0ea8db9f
       }
 
       assert(model.labelMetadata === model2.labelMetadata)
@@ -293,13 +278,8 @@
           assert(lrModel1.coefficients === lrModel2.coefficients)
           assert(lrModel1.intercept === lrModel2.intercept)
         case other =>
-<<<<<<< HEAD
-          throw new AssertionError("Loaded OneVsRestModel expected model of type" +
-            s" LogisticRegressionModel but found ${other.getClass.getName}")
-=======
           fail(s"Loaded OneVsRestModel expected model of type LogisticRegressionModel" +
             s" but found ${other.getClass.getName}")
->>>>>>> 0ea8db9f
       }
     }
 
