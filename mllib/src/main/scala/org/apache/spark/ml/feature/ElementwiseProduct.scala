/*
 * Licensed to the Apache Software Foundation (ASF) under one or more
 * contributor license agreements.  See the NOTICE file distributed with
 * this work for additional information regarding copyright ownership.
 * The ASF licenses this file to You under the Apache License, Version 2.0
 * (the "License"); you may not use this file except in compliance with
 * the License.  You may obtain a copy of the License at
 *
 *    http://www.apache.org/licenses/LICENSE-2.0
 *
 * Unless required by applicable law or agreed to in writing, software
 * distributed under the License is distributed on an "AS IS" BASIS,
 * WITHOUT WARRANTIES OR CONDITIONS OF ANY KIND, either express or implied.
 * See the License for the specific language governing permissions and
 * limitations under the License.
 */

package org.apache.spark.ml.feature

import org.apache.spark.annotation.Since
import org.apache.spark.ml.UnaryTransformer
import org.apache.spark.ml.linalg._
import org.apache.spark.ml.param.Param
import org.apache.spark.ml.util.{DefaultParamsReadable, DefaultParamsWritable, Identifiable}
import org.apache.spark.mllib.feature.{ElementwiseProduct => OldElementwiseProduct}
import org.apache.spark.mllib.linalg.{Vectors => OldVectors}
import org.apache.spark.sql.types.DataType

/**
 * Outputs the Hadamard product (i.e., the element-wise product) of each input vector with a
 * provided "weight" vector.  In other words, it scales each column of the dataset by a scalar
 * multiplier.
 */
@Since("1.4.0")
class ElementwiseProduct @Since("1.4.0") (@Since("1.4.0") override val uid: String)
  extends UnaryTransformer[Vector, Vector, ElementwiseProduct] with DefaultParamsWritable {

  @Since("1.4.0")
  def this() = this(Identifiable.randomUID("elemProd"))

  /**
   * the vector to multiply with input vectors
   * @group param
   */
  @Since("2.0.0")
  val scalingVec: Param[Vector] = new Param(this, "scalingVec", "vector for hadamard product")

  /** @group setParam */
  @Since("2.0.0")
  def setScalingVec(value: Vector): this.type = set(scalingVec, value)

  /** @group getParam */
  @Since("2.0.0")
  def getScalingVec: Vector = getOrDefault(scalingVec)

  override protected def createTransformFunc: Vector => Vector = {
<<<<<<< HEAD
    require(params.contains(scalingVec), "transformation requires a weight vector")
    val elemScaler = new feature.ElementwiseProduct($(scalingVec))
    v => elemScaler.transform(v)
=======
    require(params.contains(scalingVec), s"transformation requires a weight vector")
    val elemScaler = new OldElementwiseProduct(OldVectors.fromML($(scalingVec)))
    val vectorSize = $(scalingVec).size

    vector: Vector => {
      require(vector.size == vectorSize,
        s"vector sizes do not match: Expected $vectorSize but found ${vector.size}")
      vector match {
        case DenseVector(values) =>
          val newValues = elemScaler.transformDense(values)
          Vectors.dense(newValues)
        case SparseVector(size, indices, values) =>
          val (newIndices, newValues) = elemScaler.transformSparse(indices, values)
          Vectors.sparse(size, newIndices, newValues)
        case other =>
          throw new UnsupportedOperationException(
            s"Only sparse and dense vectors are supported but got ${other.getClass}.")
      }
    }
>>>>>>> 0ea8db9f
  }

  override protected def outputDataType: DataType = new VectorUDT()
}

@Since("2.0.0")
object ElementwiseProduct extends DefaultParamsReadable[ElementwiseProduct] {

  @Since("2.0.0")
  override def load(path: String): ElementwiseProduct = super.load(path)
}<|MERGE_RESOLUTION|>--- conflicted
+++ resolved
@@ -54,11 +54,6 @@
   def getScalingVec: Vector = getOrDefault(scalingVec)
 
   override protected def createTransformFunc: Vector => Vector = {
-<<<<<<< HEAD
-    require(params.contains(scalingVec), "transformation requires a weight vector")
-    val elemScaler = new feature.ElementwiseProduct($(scalingVec))
-    v => elemScaler.transform(v)
-=======
     require(params.contains(scalingVec), s"transformation requires a weight vector")
     val elemScaler = new OldElementwiseProduct(OldVectors.fromML($(scalingVec)))
     val vectorSize = $(scalingVec).size
@@ -78,7 +73,6 @@
             s"Only sparse and dense vectors are supported but got ${other.getClass}.")
       }
     }
->>>>>>> 0ea8db9f
   }
 
   override protected def outputDataType: DataType = new VectorUDT()
