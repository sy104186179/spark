/*
 * Licensed to the Apache Software Foundation (ASF) under one or more
 * contributor license agreements.  See the NOTICE file distributed with
 * this work for additional information regarding copyright ownership.
 * The ASF licenses this file to You under the Apache License, Version 2.0
 * (the "License"); you may not use this file except in compliance with
 * the License.  You may obtain a copy of the License at
 *
 *    http://www.apache.org/licenses/LICENSE-2.0
 *
 * Unless required by applicable law or agreed to in writing, software
 * distributed under the License is distributed on an "AS IS" BASIS,
 * WITHOUT WARRANTIES OR CONDITIONS OF ANY KIND, either express or implied.
 * See the License for the specific language governing permissions and
 * limitations under the License.
 */

package org.apache.spark.ml.classification

import org.apache.spark.SparkException
import org.apache.spark.annotation.DeveloperApi
import org.apache.spark.ml.{PredictionModel, Predictor, PredictorParams}
import org.apache.spark.ml.feature.LabeledPoint
import org.apache.spark.ml.linalg.{Vector, VectorUDT}
import org.apache.spark.ml.param.shared.HasRawPredictionCol
import org.apache.spark.ml.util.{MetadataUtils, SchemaUtils}
import org.apache.spark.rdd.RDD
import org.apache.spark.sql.{DataFrame, Dataset, Row}
import org.apache.spark.sql.functions._
import org.apache.spark.sql.types.{DataType, StructType}

/**
 * (private[spark]) Params for classification.
 */
private[spark] trait ClassifierParams
  extends PredictorParams with HasRawPredictionCol {

  override protected def validateAndTransformSchema(
      schema: StructType,
      fitting: Boolean,
      featuresDataType: DataType): StructType = {
    val parentSchema = super.validateAndTransformSchema(schema, fitting, featuresDataType)
    SchemaUtils.appendColumn(parentSchema, $(rawPredictionCol), new VectorUDT)
  }
}

/**
 * :: DeveloperApi ::
 *
 * Single-label binary or multiclass classification.
 * Classes are indexed {0, 1, ..., numClasses - 1}.
 *
 * @tparam FeaturesType  Type of input features.  E.g., `Vector`
 * @tparam E  Concrete Estimator type
 * @tparam M  Concrete Model type
 */
@DeveloperApi
abstract class Classifier[
    FeaturesType,
    E <: Classifier[FeaturesType, E, M],
    M <: ClassificationModel[FeaturesType, M]]
  extends Predictor[FeaturesType, E, M] with ClassifierParams {

  /** @group setParam */
  def setRawPredictionCol(value: String): E = set(rawPredictionCol, value).asInstanceOf[E]

  // TODO: defaultEvaluator (follow-up PR)

  /**
   * Extract [[labelCol]] and [[featuresCol]] from the given dataset,
   * and put it in an RDD with strong types.
   *
   * @param dataset  DataFrame with columns for labels ([[org.apache.spark.sql.types.NumericType]])
   *                 and features (`Vector`).
   * @param numClasses  Number of classes label can take.  Labels must be integers in the range
   *                    [0, numClasses).
   * @note Throws `SparkException` if any label is a non-integer or is negative
   */
  protected def extractLabeledPoints(dataset: Dataset[_], numClasses: Int): RDD[LabeledPoint] = {
<<<<<<< HEAD
    require(numClasses > 0, "Classifier (in extractLabeledPoints) found numClasses =" +
      s" $numClasses, but requires numClasses > 0.")
    dataset.select(col($(labelCol)), col($(featuresCol))).rdd.map {
      case Row(label: Double, features: Vector) =>
        require(label % 1 == 0 && label >= 0 && label < numClasses, "Classifier was given" +
          s" dataset with invalid label $label.  Labels must be integers in range" +
          s" [0, $numClasses).")
=======
    validateNumClasses(numClasses)
    dataset.select(col($(labelCol)), col($(featuresCol))).rdd.map {
      case Row(label: Double, features: Vector) =>
        validateLabel(label, numClasses)
>>>>>>> 0ea8db9f
        LabeledPoint(label, features)
    }
  }

  /**
   * Validates that number of classes is greater than zero.
   *
   * @param numClasses Number of classes label can take.
   */
  protected def validateNumClasses(numClasses: Int): Unit = {
    require(numClasses > 0, s"Classifier (in extractLabeledPoints) found numClasses =" +
      s" $numClasses, but requires numClasses > 0.")
  }

  /**
   * Validates the label on the classifier is a valid integer in the range [0, numClasses).
   *
   * @param label The label to validate.
   * @param numClasses Number of classes label can take.  Labels must be integers in the range
   *                  [0, numClasses).
   */
  protected def validateLabel(label: Double, numClasses: Int): Unit = {
    require(label.toLong == label && label >= 0 && label < numClasses, s"Classifier was given" +
      s" dataset with invalid label $label.  Labels must be integers in range" +
      s" [0, $numClasses).")
  }

  /**
   * Get the number of classes.  This looks in column metadata first, and if that is missing,
   * then this assumes classes are indexed 0,1,...,numClasses-1 and computes numClasses
   * by finding the maximum label value.
   *
   * Label validation (ensuring all labels are integers >= 0) needs to be handled elsewhere,
   * such as in `extractLabeledPoints()`.
   *
   * @param dataset  Dataset which contains a column [[labelCol]]
   * @param maxNumClasses  Maximum number of classes allowed when inferred from data.  If numClasses
   *                       is specified in the metadata, then maxNumClasses is ignored.
   * @return  number of classes
   * @throws IllegalArgumentException  if metadata does not specify numClasses, and the
   *                                   actual numClasses exceeds maxNumClasses
   */
  protected def getNumClasses(dataset: Dataset[_], maxNumClasses: Int = 100): Int = {
    MetadataUtils.getNumClasses(dataset.schema($(labelCol))) match {
      case Some(n: Int) => n
      case None =>
        // Get number of classes from dataset itself.
        val maxLabelRow: Array[Row] = dataset.select(max($(labelCol))).take(1)
        if (maxLabelRow.isEmpty || maxLabelRow(0).get(0) == null) {
          throw new SparkException("ML algorithm was given empty dataset.")
        }
        val maxDoubleLabel: Double = maxLabelRow.head.getDouble(0)
        require((maxDoubleLabel + 1).isValidInt, "Classifier found max label value =" +
          s" $maxDoubleLabel but requires integers in range [0, ... ${Int.MaxValue})")
        val numClasses = maxDoubleLabel.toInt + 1
        require(numClasses <= maxNumClasses, s"Classifier inferred $numClasses from label values" +
          s" in column $labelCol, but this exceeded the max numClasses ($maxNumClasses) allowed" +
          s" to be inferred from values.  To avoid this error for labels with > $maxNumClasses" +
          " classes, specify numClasses explicitly in the metadata; this can be done by applying" +
          " StringIndexer to the label column.")
        logInfo(this.getClass.getCanonicalName + s" inferred $numClasses classes for" +
          s" labelCol=$labelCol since numClasses was not specified in the column metadata.")
        numClasses
    }
  }
}

/**
 * :: DeveloperApi ::
 *
 * Model produced by a [[Classifier]].
 * Classes are indexed {0, 1, ..., numClasses - 1}.
 *
 * @tparam FeaturesType  Type of input features.  E.g., `Vector`
 * @tparam M  Concrete Model type
 */
@DeveloperApi
abstract class ClassificationModel[FeaturesType, M <: ClassificationModel[FeaturesType, M]]
  extends PredictionModel[FeaturesType, M] with ClassifierParams {

  /** @group setParam */
  def setRawPredictionCol(value: String): M = set(rawPredictionCol, value).asInstanceOf[M]

  /** Number of classes (values which the label can take). */
  def numClasses: Int

  /**
   * Transforms dataset by reading from [[featuresCol]], and appending new columns as specified by
   * parameters:
   *  - predicted labels as [[predictionCol]] of type `Double`
   *  - raw predictions (confidences) as [[rawPredictionCol]] of type `Vector`.
   *
   * @param dataset input dataset
   * @return transformed dataset
   */
  override def transform(dataset: Dataset[_]): DataFrame = {
    transformSchema(dataset.schema, logging = true)

    // Output selected columns only.
    // This is a bit complicated since it tries to avoid repeated computation.
    var outputData = dataset
    var numColsOutput = 0
    if (getRawPredictionCol != "") {
      val predictRawUDF = udf { (features: Any) =>
        predictRaw(features.asInstanceOf[FeaturesType])
      }
      outputData = outputData.withColumn(getRawPredictionCol, predictRawUDF(col(getFeaturesCol)))
      numColsOutput += 1
    }
    if (getPredictionCol != "") {
      val predUDF = if (getRawPredictionCol != "") {
        udf(raw2prediction _).apply(col(getRawPredictionCol))
      } else {
        val predictUDF = udf { (features: Any) =>
          predict(features.asInstanceOf[FeaturesType])
        }
        predictUDF(col(getFeaturesCol))
      }
      outputData = outputData.withColumn(getPredictionCol, predUDF)
      numColsOutput += 1
    }

    if (numColsOutput == 0) {
      logWarning(s"$uid: ClassificationModel.transform() does nothing" +
        " because no output columns were set.")
    }
    outputData.toDF
  }

  final override def transformImpl(dataset: Dataset[_]): DataFrame =
    throw new UnsupportedOperationException(s"transformImpl is not supported in $getClass")

  /**
   * Predict label for the given features.
   * This method is used to implement `transform()` and output [[predictionCol]].
   *
   * This default implementation for classification predicts the index of the maximum value
   * from `predictRaw()`.
   */
  override def predict(features: FeaturesType): Double = {
    raw2prediction(predictRaw(features))
  }

  /**
   * Raw prediction for each possible label.
   * The meaning of a "raw" prediction may vary between algorithms, but it intuitively gives
   * a measure of confidence in each possible label (where larger = more confident).
   * This internal method is used to implement `transform()` and output [[rawPredictionCol]].
   *
   * @return  vector where element i is the raw prediction for label i.
   *          This raw prediction may be any real number, where a larger value indicates greater
   *          confidence for that label.
   */
  protected def predictRaw(features: FeaturesType): Vector

  /**
   * Given a vector of raw predictions, select the predicted label.
   * This may be overridden to support thresholds which favor particular labels.
   * @return  predicted label
   */
  protected def raw2prediction(rawPrediction: Vector): Double = rawPrediction.argmax
}<|MERGE_RESOLUTION|>--- conflicted
+++ resolved
@@ -77,20 +77,10 @@
    * @note Throws `SparkException` if any label is a non-integer or is negative
    */
   protected def extractLabeledPoints(dataset: Dataset[_], numClasses: Int): RDD[LabeledPoint] = {
-<<<<<<< HEAD
-    require(numClasses > 0, "Classifier (in extractLabeledPoints) found numClasses =" +
-      s" $numClasses, but requires numClasses > 0.")
-    dataset.select(col($(labelCol)), col($(featuresCol))).rdd.map {
-      case Row(label: Double, features: Vector) =>
-        require(label % 1 == 0 && label >= 0 && label < numClasses, "Classifier was given" +
-          s" dataset with invalid label $label.  Labels must be integers in range" +
-          s" [0, $numClasses).")
-=======
     validateNumClasses(numClasses)
     dataset.select(col($(labelCol)), col($(featuresCol))).rdd.map {
       case Row(label: Double, features: Vector) =>
         validateLabel(label, numClasses)
->>>>>>> 0ea8db9f
         LabeledPoint(label, features)
     }
   }
@@ -143,14 +133,14 @@
           throw new SparkException("ML algorithm was given empty dataset.")
         }
         val maxDoubleLabel: Double = maxLabelRow.head.getDouble(0)
-        require((maxDoubleLabel + 1).isValidInt, "Classifier found max label value =" +
+        require((maxDoubleLabel + 1).isValidInt, s"Classifier found max label value =" +
           s" $maxDoubleLabel but requires integers in range [0, ... ${Int.MaxValue})")
         val numClasses = maxDoubleLabel.toInt + 1
         require(numClasses <= maxNumClasses, s"Classifier inferred $numClasses from label values" +
           s" in column $labelCol, but this exceeded the max numClasses ($maxNumClasses) allowed" +
           s" to be inferred from values.  To avoid this error for labels with > $maxNumClasses" +
-          " classes, specify numClasses explicitly in the metadata; this can be done by applying" +
-          " StringIndexer to the label column.")
+          s" classes, specify numClasses explicitly in the metadata; this can be done by applying" +
+          s" StringIndexer to the label column.")
         logInfo(this.getClass.getCanonicalName + s" inferred $numClasses classes for" +
           s" labelCol=$labelCol since numClasses was not specified in the column metadata.")
         numClasses
